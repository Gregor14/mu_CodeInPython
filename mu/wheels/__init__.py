--- conflicted
+++ resolved
@@ -1,121 +1,117 @@
-#
-# Download wheels corresponding to the baseline modes
-#
-import os
-import sys
-import glob
-import logging
-import platform
-import subprocess
-
-logger = logging.getLogger(__name__)
-
-#
-# List of base packages to support modes
-# The first element should be the importable name (so "serial" rather than "pyserial")
-# The second element is passed to `pip download|install`
-# Any additional elements are passed to `pip` for specific purposes
-#
-mode_packages = [
-    ("pgzero", "pgzero>=1.2.1"),
-    ("flask", "flask==1.1.2"),
-<<<<<<< HEAD
-    ("serial", "pyserial>=3.5"),
-=======
->>>>>>> 5890181c
-    ("qtconsole", "qtconsole==4.7.4"),
-    ("esptool", "esptool==3.*"),
-    ("adafruit_board_toolkit", "adafruit-board-toolkit>=1.0.1"),
-]
-WHEELS_DIRPATH = os.path.dirname(__file__)
-
-# TODO: Temp app signing workaround https://github.com/mu-editor/mu/issues/1290
-if sys.version_info[:2] == (3, 8) and platform.system() == "Darwin":
-    mode_packages = [
-        (
-            "pygame",
-            "https://github.com/mu-editor/pygame/releases/download/2.0.1/"
-            "pygame-2.0.1-cp38-cp38-macosx_10_9_intel.whl",
-        ),
-        (
-            "numpy",
-            "numpy==1.20.1",
-        ),
-        (
-            "pgzero",
-            "https://github.com/mu-editor/pgzero/releases/download/mu-wheel/"
-            "pgzero-1.2-py3-none-any.whl",
-            "--no-index",
-            "--find-links=" + WHEELS_DIRPATH,
-        ),
-    ] + mode_packages[1:]
-
-
-def download(dirpath=WHEELS_DIRPATH):
-    #
-    # Download the wheels needed for modes
-    #
-    logger.debug("dirpath: %s", dirpath)
-
-    #
-    # Clear the directory of any existing wheels and source distributions
-    # (this is especially important because there may have been wheels
-    # left over from a test with a different Python version)
-    #
-    rm_files = (
-        glob.glob(os.path.join(dirpath, "*.whl"))
-        + glob.glob(os.path.join(dirpath, "*.gz"))
-        + glob.glob(os.path.join(dirpath, "*.zip"))
-    )
-    for rm_filepath in rm_files:
-        logger.debug("Removing %s", rm_filepath)
-        os.remove(rm_filepath)
-
-    logger.debug("mode_packages: %s", mode_packages)
-    for name, pip_identifier, *extra_flags in mode_packages:
-        logger.info(
-            "Running pip download for %s / %s / %s",
-            name,
-            pip_identifier,
-            extra_flags,
-        )
-        process = subprocess.run(
-            [
-                sys.executable,
-                "-m",
-                "pip",
-                "download",
-                "--destination-directory",
-                dirpath,
-                pip_identifier,
-            ]
-            + extra_flags,
-            stdout=subprocess.PIPE,
-            stderr=subprocess.STDOUT,
-            check=True,
-        )
-        logger.debug(process.stdout.decode("utf-8"))
-
-    #
-    # Convert any sdists to wheels
-    #
-    for filepath in glob.glob(os.path.join(dirpath, "*")):
-        if filepath.endswith(("gz", ".zip")):
-            logger.info("Building wheel for %s", filepath)
-            subprocess.run(
-                [
-                    sys.executable,
-                    "-m",
-                    "pip",
-                    "wheel",
-                    "--no-deps",
-                    "--wheel-dir",
-                    dirpath,
-                    filepath,
-                ],
-                stdout=subprocess.PIPE,
-                stderr=subprocess.STDOUT,
-                check=True,
-            )
-            os.remove(filepath)
-            logger.debug(process.stdout.decode("utf-8"))
+#
+# Download wheels corresponding to the baseline modes
+#
+import os
+import sys
+import glob
+import logging
+import platform
+import subprocess
+
+logger = logging.getLogger(__name__)
+
+#
+# List of base packages to support modes
+# The first element should be the importable name (so "serial" rather than "pyserial")
+# The second element is passed to `pip download|install`
+# Any additional elements are passed to `pip` for specific purposes
+#
+mode_packages = [
+    ("pgzero", "pgzero>=1.2.1"),
+    ("flask", "flask==1.1.2"),
+    ("qtconsole", "qtconsole==4.7.4"),
+    ("esptool", "esptool==3.*"),
+    ("adafruit_board_toolkit", "adafruit-board-toolkit>=1.0.1"),
+]
+WHEELS_DIRPATH = os.path.dirname(__file__)
+
+# TODO: Temp app signing workaround https://github.com/mu-editor/mu/issues/1290
+if sys.version_info[:2] == (3, 8) and platform.system() == "Darwin":
+    mode_packages = [
+        (
+            "pygame",
+            "https://github.com/mu-editor/pygame/releases/download/2.0.1/"
+            "pygame-2.0.1-cp38-cp38-macosx_10_9_intel.whl",
+        ),
+        (
+            "numpy",
+            "numpy==1.20.1",
+        ),
+        (
+            "pgzero",
+            "https://github.com/mu-editor/pgzero/releases/download/mu-wheel/"
+            "pgzero-1.2-py3-none-any.whl",
+            "--no-index",
+            "--find-links=" + WHEELS_DIRPATH,
+        ),
+    ] + mode_packages[1:]
+
+
+def download(dirpath=WHEELS_DIRPATH):
+    #
+    # Download the wheels needed for modes
+    #
+    logger.debug("dirpath: %s", dirpath)
+
+    #
+    # Clear the directory of any existing wheels and source distributions
+    # (this is especially important because there may have been wheels
+    # left over from a test with a different Python version)
+    #
+    rm_files = (
+        glob.glob(os.path.join(dirpath, "*.whl"))
+        + glob.glob(os.path.join(dirpath, "*.gz"))
+        + glob.glob(os.path.join(dirpath, "*.zip"))
+    )
+    for rm_filepath in rm_files:
+        logger.debug("Removing %s", rm_filepath)
+        os.remove(rm_filepath)
+
+    logger.debug("mode_packages: %s", mode_packages)
+    for name, pip_identifier, *extra_flags in mode_packages:
+        logger.info(
+            "Running pip download for %s / %s / %s",
+            name,
+            pip_identifier,
+            extra_flags,
+        )
+        process = subprocess.run(
+            [
+                sys.executable,
+                "-m",
+                "pip",
+                "download",
+                "--destination-directory",
+                dirpath,
+                pip_identifier,
+            ]
+            + extra_flags,
+            stdout=subprocess.PIPE,
+            stderr=subprocess.STDOUT,
+            check=True,
+        )
+        logger.debug(process.stdout.decode("utf-8"))
+
+    #
+    # Convert any sdists to wheels
+    #
+    for filepath in glob.glob(os.path.join(dirpath, "*")):
+        if filepath.endswith(("gz", ".zip")):
+            logger.info("Building wheel for %s", filepath)
+            subprocess.run(
+                [
+                    sys.executable,
+                    "-m",
+                    "pip",
+                    "wheel",
+                    "--no-deps",
+                    "--wheel-dir",
+                    dirpath,
+                    filepath,
+                ],
+                stdout=subprocess.PIPE,
+                stderr=subprocess.STDOUT,
+                check=True,
+            )
+            os.remove(filepath)
+            logger.debug(process.stdout.decode("utf-8"))