import os
import re
from setuptools import setup


base_dir = os.path.dirname(__file__)


DUNDER_ASSIGN_RE = re.compile(r"""^__\w+__\s*=\s*['"].+['"]$""")
about = {}
with open(os.path.join(base_dir, 'mu', '__init__.py'), encoding='utf8') as f:
    for line in f:
        if DUNDER_ASSIGN_RE.search(line):
            exec(line, about)

with open(os.path.join(base_dir, 'README.rst'), encoding='utf8') as f:
    readme = f.read()
    # Replace the logo URL in the README with something that works in PyPI
    logo_url = 'https://mu.readthedocs.io/en/latest/_images/logo.png'
    readme = readme.replace('docs/logo.png', logo_url)

with open(os.path.join(base_dir, 'CHANGES.rst'), encoding='utf8') as f:
    changes = f.read()

<<<<<<< HEAD
install_requires = ['pycodestyle==2.4.0', 'pyflakes==2.0.0',
                    'pyserial==3.4', 'pyqt5==5.11.3', 'qscintilla==2.10.8',
                    'qtconsole==4.3.1', 'matplotlib==2.2.2',
                    'pgzero==1.2', 'PyQtChart==5.11.3', 'appdirs>=1.4.3',
                    'gpiozero>=1.4.1', 'guizero>=0.5.2',
                    'pigpio>=1.40.post1', 'Pillow>=5.2.0',
                    'requests>=2.19.1', 'semver>=2.8.0', 'nudatus>=0.0.3',
                    "black>=18.9b0; python_version > '3.5'", "bottle"]
=======
>>>>>>> 2f5f0982

install_requires = [
    'PyQt5==5.12.1;"arm" not in platform_machine',
    'QScintilla==2.11.1;"arm" not in platform_machine',
    'PyQtChart==5.12;"arm" not in platform_machine',
    'pycodestyle==2.4.0',
    'pyflakes==2.0.0',
    'pyserial==3.4',
    'qtconsole==4.4.3',
    'pgzero==1.2',
    'appdirs>=1.4.3',
    'gpiozero>=1.4.1',
    'guizero>=0.5.2',
    'pigpio>=1.40.post1',
    'semver>=2.8.0',
    'nudatus>=0.0.3',
    'black>=18.9b0;python_version > "3.5"',
]


extras_require = {
    'tests': [
        'pytest',
        'pytest-cov',
        'pytest-random-order>=1.0.0',
        'pytest-faulthandler',
        'coverage',
    ],
    'docs': [
        'sphinx',
    ],
    'package': [
        # Wheel building and PyPI uploading
        'wheel',
        'twine',
        # Windows native packaging (see win_installer.py).
        'requests==2.21.0;platform_system == "Windows"',
        'yarg==0.1.9;platform_system == "Windows"',
        # macOS native packaging (see Makefile)
        'briefcase==0.2.9;platform_system == "Darwin"',
    ],
    'utils': [
        'scrapy',
        'beautifulsoup4',
        'requests',
    ],
}

extras_require['dev'] = (
    extras_require['tests'] +
    extras_require['docs'] +
    extras_require['package']
)

extras_require['all'] = list({
    req
    for extra, reqs in extras_require.items()
    for req in reqs
})


setup(
    name=about['__title__'],
    version=about['__version__'],
    description=about['__description__'],
    long_description='{}\n\n{}'.format(readme, changes),
    author=about['__author__'],
    author_email=about['__email__'],
    url=about['__url__'],
    license=about['__license__'],
    packages=['mu', 'mu.contrib', 'mu.resources', 'mu.modes', 'mu.debugger',
              'mu.interface', 'mu.modes.api', ],
    install_requires=install_requires,
    extras_require=extras_require,
    include_package_data=True,
    zip_safe=False,
    classifiers=[
        'Development Status :: 5 - Production/Stable',
        'Environment :: Win32 (MS Windows)',
        'Environment :: X11 Applications :: Qt',
        'Environment :: MacOS X',
        'Intended Audience :: Developers',
        'Intended Audience :: Education',
        'Intended Audience :: End Users/Desktop',
        'License :: OSI Approved :: GNU General Public License v3 (GPLv3)',
        'Operating System :: POSIX',
        'Operating System :: MacOS :: MacOS X',
        'Operating System :: Microsoft :: Windows',
        'Programming Language :: Python :: 3 :: Only',
        'Programming Language :: Python :: 3.5',
        'Programming Language :: Python :: 3.6',
        'Topic :: Education',
        'Topic :: Games/Entertainment',
        'Topic :: Software Development',
        'Topic :: Software Development :: Debuggers',
        'Topic :: Software Development :: Embedded Systems',
        'Topic :: Text Editors',
        'Topic :: Text Editors :: Integrated Development Environments (IDE)',
    ],
    entry_points={
        'console_scripts': [
            "mu-editor = mu.app:run",
        ],
    },
    options={  # Briefcase packaging options for OSX
        'app': {
            'formal_name': 'mu-editor',
            'bundle': 'mu.codewith.editor',
        },
        'macos': {
            'icon': 'package/icons/mac_icon',
        }
    }
)<|MERGE_RESOLUTION|>--- conflicted
+++ resolved
@@ -22,17 +22,6 @@
 with open(os.path.join(base_dir, 'CHANGES.rst'), encoding='utf8') as f:
     changes = f.read()
 
-<<<<<<< HEAD
-install_requires = ['pycodestyle==2.4.0', 'pyflakes==2.0.0',
-                    'pyserial==3.4', 'pyqt5==5.11.3', 'qscintilla==2.10.8',
-                    'qtconsole==4.3.1', 'matplotlib==2.2.2',
-                    'pgzero==1.2', 'PyQtChart==5.11.3', 'appdirs>=1.4.3',
-                    'gpiozero>=1.4.1', 'guizero>=0.5.2',
-                    'pigpio>=1.40.post1', 'Pillow>=5.2.0',
-                    'requests>=2.19.1', 'semver>=2.8.0', 'nudatus>=0.0.3',
-                    "black>=18.9b0; python_version > '3.5'", "bottle"]
-=======
->>>>>>> 2f5f0982
 
 install_requires = [
     'PyQt5==5.12.1;"arm" not in platform_machine',
@@ -50,6 +39,7 @@
     'semver>=2.8.0',
     'nudatus>=0.0.3',
     'black>=18.9b0;python_version > "3.5"',
+    'Flask==1.0.3',
 ]
 
 
