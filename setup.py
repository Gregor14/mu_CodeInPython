import os
import re
from setuptools import setup


base_dir = os.path.dirname(__file__)


DUNDER_ASSIGN_RE = re.compile(r"""^__\w+__\s*=\s*['"].+['"]$""")
about = {}
with open(os.path.join(base_dir, "mu", "__init__.py"), encoding="utf8") as f:
    for line in f:
        if DUNDER_ASSIGN_RE.search(line):
            exec(line, about)

with open(os.path.join(base_dir, "README.rst"), encoding="utf8") as f:
    readme = f.read()

with open(os.path.join(base_dir, "CHANGES.rst"), encoding="utf8") as f:
    changes = f.read()


install_requires = [
<<<<<<< HEAD
    'PyQt5==5.13.2;"arm" not in platform_machine',
    'QScintilla==2.11.3;"arm" not in platform_machine',
    'PyQtChart==5.13.1;"arm" not in platform_machine',
=======
    'PyQt5==5.15;"arm" not in platform_machine',
    'QScintilla==2.11.4;"arm" not in platform_machine',
    'PyQtChart==5.15;"arm" not in platform_machine',
>>>>>>> 07e4a7a6
    # `flake8` is actually a testing/packaging dependency that, among other
    # packages, brings in `pycodestyle` and `pyflakes` which are runtime
    # dependencies. For the sake of "locality", it is being declared here,
    # though. Regarding these packages' versions, please refer to:
    # http://flake8.pycqa.org/en/latest/faq.html#why-does-flake8-use-ranges-for-its-dependencies
    "flake8 >= 3.7.9",
    "pycodestyle >= 2.5.0, < 2.6.0",
    "pyflakes >= 2.1.0, < 2.2.0",
    "pyserial==3.4",
    "qtconsole==4.7.4",
    "pgzero==1.2",
    "appdirs>=1.4.3",
    "semver>=2.8.0",
    "nudatus>=0.0.3",
<<<<<<< HEAD
    'black>=19.10b0;python_version > "3.5"',
    "Flask==1.0.2",
    "python-dateutil==2.8.0",
=======
    'black>=18.9b0;python_version > "3.5"',
    "Flask==1.1.2",
>>>>>>> 07e4a7a6
]


extras_require = {
    "tests": [
        "pytest",
        "pytest-cov",
        "pytest-random-order>=1.0.0",
        "pytest-faulthandler",
        "coverage",
    ],
    "docs": ["sphinx"],
    "package": [
        # Wheel building and PyPI uploading
        "wheel",
        "twine",
        # Windows native packaging (see win_installer.py).
        'requests==2.23.0;platform_system == "Windows"',
        'yarg==0.1.9;platform_system == "Windows"',
        # macOS native packaging (see Makefile)
        'briefcase==0.2.9;platform_system == "Darwin"',
    ],
    "utils": ["scrapy", "beautifulsoup4", "requests"],
}

extras_require["dev"] = (
    extras_require["tests"]
    + extras_require["docs"]
    + extras_require["package"]
)

extras_require["all"] = list(
    {req for extra, reqs in extras_require.items() for req in reqs}
)


setup(
    name=about["__title__"],
    version=about["__version__"],
    description=about["__description__"],
    long_description="{}\n\n{}".format(readme, changes),
    author=about["__author__"],
    author_email=about["__email__"],
    url=about["__url__"],
    license=about["__license__"],
    packages=[
        "mu",
        "mu.contrib",
        "mu.resources",
        "mu.modes",
        "mu.debugger",
        "mu.interface",
        "mu.modes.api",
    ],
    install_requires=install_requires,
    extras_require=extras_require,
    include_package_data=True,
    zip_safe=False,
    classifiers=[
        "Development Status :: 5 - Production/Stable",
        "Environment :: Win32 (MS Windows)",
        "Environment :: X11 Applications :: Qt",
        "Environment :: MacOS X",
        "Intended Audience :: Developers",
        "Intended Audience :: Education",
        "Intended Audience :: End Users/Desktop",
        "License :: OSI Approved :: GNU General Public License v3 (GPLv3)",
        "Operating System :: POSIX",
        "Operating System :: MacOS :: MacOS X",
        "Operating System :: Microsoft :: Windows",
        "Programming Language :: Python :: 3 :: Only",
        "Programming Language :: Python :: 3.5",
        "Programming Language :: Python :: 3.6",
        "Topic :: Education",
        "Topic :: Games/Entertainment",
        "Topic :: Software Development",
        "Topic :: Software Development :: Debuggers",
        "Topic :: Software Development :: Embedded Systems",
        "Topic :: Text Editors",
        "Topic :: Text Editors :: Integrated Development Environments (IDE)",
    ],
    entry_points={"console_scripts": ["mu-editor = mu.app:run"]},
    options={  # Briefcase packaging options for OSX
        "app": {"formal_name": "mu-editor", "bundle": "mu.codewith.editor"},
        "macos": {"icon": "package/icons/mac_icon"},
    },
)<|MERGE_RESOLUTION|>--- conflicted
+++ resolved
@@ -21,37 +21,24 @@
 
 
 install_requires = [
-<<<<<<< HEAD
-    'PyQt5==5.13.2;"arm" not in platform_machine',
-    'QScintilla==2.11.3;"arm" not in platform_machine',
-    'PyQtChart==5.13.1;"arm" not in platform_machine',
-=======
     'PyQt5==5.15;"arm" not in platform_machine',
     'QScintilla==2.11.4;"arm" not in platform_machine',
     'PyQtChart==5.15;"arm" not in platform_machine',
->>>>>>> 07e4a7a6
     # `flake8` is actually a testing/packaging dependency that, among other
     # packages, brings in `pycodestyle` and `pyflakes` which are runtime
     # dependencies. For the sake of "locality", it is being declared here,
     # though. Regarding these packages' versions, please refer to:
     # http://flake8.pycqa.org/en/latest/faq.html#why-does-flake8-use-ranges-for-its-dependencies
-    "flake8 >= 3.7.9",
-    "pycodestyle >= 2.5.0, < 2.6.0",
-    "pyflakes >= 2.1.0, < 2.2.0",
+    "flake8 >= 3.8.3",
     "pyserial==3.4",
     "qtconsole==4.7.4",
     "pgzero==1.2",
     "appdirs>=1.4.3",
     "semver>=2.8.0",
     "nudatus>=0.0.3",
-<<<<<<< HEAD
     'black>=19.10b0;python_version > "3.5"',
-    "Flask==1.0.2",
+    "Flask==1.1.2",
     "python-dateutil==2.8.0",
-=======
-    'black>=18.9b0;python_version > "3.5"',
-    "Flask==1.1.2",
->>>>>>> 07e4a7a6
 ]
 
 
