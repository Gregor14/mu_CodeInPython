--- conflicted
+++ resolved
@@ -31,20 +31,15 @@
     + ';"arm" not in platform_machine and "aarch" not in platform_machine',
     "PyQtChart==5.13.1"
     + ';"arm" not in platform_machine and "aarch" not in platform_machine',
-<<<<<<< HEAD
     # FIXME: jupyter-client added for Py3.5 compatibility, to be dropped after
     # Mu v1.1 release. So, qtconsole < 5 and jupyter-client < 6.2 (issue #1444)
     "jupyter-client>=4.1,<6.2",
     "qtconsole==4.7.7",
-    "pyserial==3.4",
-=======
     #
     # adafruit-board-toolkit is used to find serial ports and help identify
     # CircuitPython boards in the CircuitPython mode.
     "adafruit-board-toolkit>=1.0.1",
-    "qtconsole==4.7.4",
     "pyserial>=3.5",
->>>>>>> 378c909b
     "nudatus>=0.0.3",
     # `flake8` is actually a testing/packaging dependency that, among other
     # packages, brings in `pycodestyle` and `pyflakes` which are runtime
