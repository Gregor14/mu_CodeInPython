# -*- coding: utf-8 -*-
"""
Tests for the Editor and REPL logic.
"""
import sys
import os
import codecs
import contextlib
import json
import locale
import re
import shutil
import subprocess
import tempfile
from unittest import mock
import uuid

import pytest
import mu.logic
from PyQt5.QtWidgets import QMessageBox
from PyQt5.QtCore import pyqtSignal, QObject

from mu import __version__

SESSION = json.dumps({
    'theme': 'night',
    'mode': 'python',
    'paths': [
        'path/foo.py',
        'path/bar.py',
    ],
    'envars': [
        ['name', 'value'],
    ],
})
ENCODING_COOKIE = '# -*- coding: {} -*-{}'.format(mu.logic.ENCODING,
                                                  mu.logic.NEWLINE)


#
# Testing support functions
# These functions generate testing scenarios or mocks making
# the test more readable and easier to spot the element being
# tested from among the boilerplate setup code
#

def _generate_python_files(contents, dirpath):
    """Generate a series of .py files, one for each element in an iterable

    contents should be an iterable (typically a list) containing one
    string for each of a the number of files to be created. The files
    will be created in the dirpath directory passed in which will neither
    be created nor destroyed by this function.
    """
    for i, c in enumerate(contents):
        name = uuid.uuid1().hex
        filepath = os.path.join(dirpath, "%03d-%s.py" % (1 + i, name))
        #
        # Write using newline="" so line-ending tests can work!
        # If a binary write is needed (eg for an encoding test) pass
        # a list of empty strings as contents and then write the bytes
        # as part of the test.
        #
        with open(filepath, "w", encoding=mu.logic.ENCODING, newline="") as f:
            f.write(c)
        yield filepath


@contextlib.contextmanager
def generate_python_files(contents, dirpath=None):
    """Create a temp directory and populate it with .py files, then remove it
    """
    dirpath = dirpath or tempfile.mkdtemp(prefix="mu-")
    yield list(_generate_python_files(contents, dirpath))
    shutil.rmtree(dirpath)


@contextlib.contextmanager
def generate_python_file(text="", dirpath=None):
    """Create a temp directory and populate it with on .py file, then remove it
    """
    dirpath = dirpath or tempfile.mkdtemp(prefix="mu-")
    for filepath in _generate_python_files([text], dirpath):
        yield filepath
        break
    shutil.rmtree(dirpath)


@contextlib.contextmanager
def generate_session(theme="day", mode="python", file_contents=None,
                     filepath=None, envars=[['name', 'value'], ], minify=False,
                     microbit_runtime=None, zoom_level=2, window=None,
                     **kwargs):
    """Generate a temporary session file for one test

    By default, the session file will be created inside a temporary directory
    which will be removed afterwards. If filepath is specified the session
    file will be created with that fully-specified path and filename.

    If an iterable of file contents is specified (referring to text files to
    be reloaded from a previous session) then files will be created in the
    a directory with the contents provided.

    If None is passed to any of the parameters that item will not be included
    in the session data. Once all parameters have been considered if no session
    data is present, the file will *not* be created.

    Any additional kwargs are created as items in the data (eg to generate
    invalid file contents)

    The mu.logic.get_session_path function is mocked to return the
    temporary filepath from this session.

    The session is yielded to the contextmanager so the typical usage is:

    with generate_session(mode="night") as session:
        # do some test
        assert <whatever>.mode == session['mode']
    """
    dirpath = tempfile.mkdtemp(prefix="mu-")
    session_data = {}
    if theme:
        session_data['theme'] = theme
    if mode:
        session_data['mode'] = mode
    if file_contents:
        paths = _generate_python_files(file_contents, dirpath)
        session_data['paths'] = list(paths)
    if envars:
        session_data['envars'] = envars
    if minify is not None:
        session_data['minify'] = minify
    if microbit_runtime:
        session_data['microbit_runtime'] = microbit_runtime
    if zoom_level:
        session_data['zoom_level'] = zoom_level
    if window:
        session_data['window'] = window
    session_data.update(**kwargs)

    if filepath is None:
        filepath = os.path.join(dirpath, "session.json")
    if session_data:
        with open(filepath, "w") as f:
            f.write(json.dumps(session_data))
    session = dict(session_data)
    session['session_filepath'] = filepath
    with mock.patch("mu.logic.get_session_path", return_value=filepath):
        yield session
    shutil.rmtree(dirpath)


def mocked_view(text, path, newline):
    """Create a mocked view with path, newline and text
    """
    view = mock.MagicMock()
    view.current_tab = mock.MagicMock()
    view.current_tab.path = path
    view.current_tab.newline = newline
    view.current_tab.text = mock.MagicMock(return_value=text)
    view.add_tab = mock.MagicMock()
    view.get_save_path = mock.MagicMock(return_value=path)
    view.get_load_path = mock.MagicMock()
    view.add_tab = mock.MagicMock()
    return view


def mocked_editor(mode="python", text=None, path=None, newline=None):
    """Return a mocked editor with a mocked view

    This is intended to assist the several tests where a mocked editor
    is needed but where the length of setup code to get there tends to
    obscure the intent of the test
    """
    view = mocked_view(text, path, newline)
    ed = mu.logic.Editor(view)
    ed.select_mode = mock.MagicMock()
    mock_mode = mock.MagicMock()
    mock_mode.save_timeout = 5
    mock_mode.workspace_dir.return_value = '/fake/path'
    mock_mode.api.return_value = ["API Specification"]
    ed.modes = {
        mode: mock_mode,
    }
    return ed


def test_CONSTANTS():
    """
    Ensure the expected constants exist.
    """
    assert mu.logic.HOME_DIRECTORY
    assert mu.logic.DATA_DIR
    assert mu.logic.WORKSPACE_NAME


def test_installed_packages_dist_info():
    """
    Ensure module meta-data is processed properly to give a return value of a
    list containing all the installed modules currently in the MODULE_DIR.
    """
    mock_listdir = mock.MagicMock(return_value=['foo-1.0.0.dist-info',
                                                'bar-2.0.0.dist-info', 'baz'])
    mock_open = mock.MagicMock()
    mock_file = mock.MagicMock()
    mock_open().__enter__ = mock.MagicMock(return_value=mock_file)
    foo_metadata = [b"Metadata-Version: 2.1", b"Name: foo",
                    b"test: \xe6\x88\x91"]
    bar_metadata = [b"Metadata-Version: 2.1", b"Name: bar",
                    b"test: \xe6\x88\x91"]
    mock_file.readlines = mock.MagicMock(side_effect=[foo_metadata,
                                                      bar_metadata])
    with mock.patch('builtins.open', mock_open), \
            mock.patch('mu.logic.os.listdir', mock_listdir):
        mock_open.reset_mock()
        result = mu.logic.installed_packages()
        assert mock_open.call_args_list[0][0][0].endswith('METADATA')
        assert mock_open.call_args_list[1][0][0].endswith('METADATA')
        assert result == ['bar', 'foo', ]  # ordered result.


def test_installed_packages_egg_info():
    """
    Ensure module meta-data is processed properly to give a return value of a
    list containing all the installed modules currently in the MODULE_DIR.
    """
    mock_listdir = mock.MagicMock(return_value=['foo-1.0.0.egg-info',
                                                'bar-2.0.0.egg-info', 'baz'])
    mock_open = mock.MagicMock()
    mock_file = mock.MagicMock()
    mock_open().__enter__ = mock.MagicMock(return_value=mock_file)
    foo_metadata = [b"Metadata-Version: 2.1", b"Name: foo",
                    b"test: \xe6\x88\x91"]
    bar_metadata = [b"Metadata-Version: 2.1", b"Name: bar",
                    b"test: \xe6\x88\x91"]
    mock_file.readlines = mock.MagicMock(side_effect=[foo_metadata,
                                                      bar_metadata])
    with mock.patch('builtins.open', mock_open), \
            mock.patch('mu.logic.os.listdir', mock_listdir):
        mock_open.reset_mock()
        result = mu.logic.installed_packages()
        assert mock_open.call_args_list[0][0][0].endswith('PKG-INFO')
        assert mock_open.call_args_list[1][0][0].endswith('PKG-INFO')
        assert result == ['bar', 'foo', ]  # ordered result.


def test_installed_packages_errors():
    """
    If there's an error opening the expected metadata file, then just ignore
    and log.
    """
    mock_listdir = mock.MagicMock(return_value=['foo-1.0.0.egg-info',
                                                'bar-2.0.0.egg-info', 'baz'])
    mock_open = mock.MagicMock(side_effect=Exception("Boom"))
    with mock.patch('builtins.open', mock_open), \
            mock.patch('mu.logic.os.listdir', mock_listdir), \
            mock.patch('mu.logic.logger.error') as mock_log:
        mock_open.reset_mock()
        result = mu.logic.installed_packages()
        assert result == []
        assert mock_log.call_count == 4


def test_write_and_flush():
    """
    Ensure the write and flush function tries to write to the filesystem and
    flush so the write happens immediately.
    """
    mock_fd = mock.MagicMock()
    mock_content = mock.MagicMock()
    with mock.patch('mu.logic.os.fsync') as fsync:
        mu.logic.write_and_flush(mock_fd, mock_content)
        fsync.assert_called_once_with(mock_fd)
    mock_fd.write.assert_called_once_with(mock_content)
    mock_fd.flush.assert_called_once_with()


def test_save_and_encode():
    """
    When saving, ensure that encoding cookies are honoured, otherwise fall back
    to the default encoding (UTF-8 -- as per Python standard practice).
    """
    encoding_cookie = '# -*- coding: latin-1 -*-'
    text = encoding_cookie + '\n\nprint("Hello")'
    mock_open = mock.MagicMock()
    mock_wandf = mock.MagicMock()
    # Valid cookie
    with mock.patch('mu.logic.open', mock_open), \
            mock.patch('mu.logic.write_and_flush', mock_wandf):
        mu.logic.save_and_encode(text, 'foo.py')
    mock_open.assert_called_once_with('foo.py', 'w', encoding='latin-1',
                                      newline='')
    assert mock_wandf.call_count == 1
    mock_open.reset_mock()
    mock_wandf.reset_mock()
    # Invalid cookie
    encoding_cookie = '# -*- coding: utf-42 -*-'
    text = encoding_cookie + '\n\nprint("Hello")'
    with mock.patch('mu.logic.open', mock_open), \
            mock.patch('mu.logic.write_and_flush', mock_wandf):
        mu.logic.save_and_encode(text, 'foo.py')
    mock_open.assert_called_once_with('foo.py', 'w',
                                      encoding=mu.logic.ENCODING,
                                      newline='')
    assert mock_wandf.call_count == 1
    mock_open.reset_mock()
    mock_wandf.reset_mock()
    # No cookie
    text = 'print("Hello")'
    with mock.patch('mu.logic.open', mock_open), \
            mock.patch('mu.logic.write_and_flush', mock_wandf):
        mu.logic.save_and_encode(text, 'foo.py')
    mock_open.assert_called_once_with('foo.py', 'w',
                                      encoding=mu.logic.ENCODING,
                                      newline='')
    assert mock_wandf.call_count == 1


def test_sniff_encoding_from_BOM():
    """
    Ensure an expected BOM detected at the start of the referenced file is
    used to set the expected encoding.
    """
    with mock.patch('mu.logic.open',
                    mock.mock_open(read_data=codecs.BOM_UTF8 + b'# hello')):
        assert mu.logic.sniff_encoding('foo.py') == 'utf-8-sig'


def test_sniff_encoding_from_cookie():
    """
    If there's a cookie present, then use that to work out the expected
    encoding.
    """
    encoding_cookie = b'# -*- coding: latin-1 -*-'
    mock_locale = mock.MagicMock()
    mock_locale.getpreferredencoding.return_value = 'UTF-8'
    with mock.patch('mu.logic.open',
                    mock.mock_open(read_data=encoding_cookie)), \
            mock.patch('mu.logic.locale', mock_locale):
        assert mu.logic.sniff_encoding('foo.py') == 'latin-1'


def test_sniff_encoding_from_bad_cookie():
    """
    If there's a cookie present but we can't even read it, then return None.
    """
    encoding_cookie = '# -*- coding: silly-你好 -*-'.encode('utf-8')
    mock_locale = mock.MagicMock()
    mock_locale.getpreferredencoding.return_value = 'ascii'
    with mock.patch('mu.logic.open',
                    mock.mock_open(read_data=encoding_cookie)), \
            mock.patch('mu.logic.locale', mock_locale):
        assert mu.logic.sniff_encoding('foo.py') is None


def test_sniff_encoding_fallback_to_locale():
    """
    If there's no encoding information in the file, just return None.
    """
    mock_locale = mock.MagicMock()
    mock_locale.getpreferredencoding.return_value = 'ascii'
    with mock.patch('mu.logic.open',
                    mock.mock_open(read_data=b'# hello')), \
            mock.patch('mu.logic.locale', mock_locale):
        assert mu.logic.sniff_encoding('foo.py') is None


def test_sniff_newline_convention():
    """
    Ensure sniff_newline_convention returns the expected newline convention.
    """
    text = 'the\r\ncat\nsat\non\nthe\r\nmat'
    assert mu.logic.sniff_newline_convention(text) == '\n'


def test_sniff_newline_convention_local():
    """
    Ensure sniff_newline_convention returns the local newline convention if it
    cannot determine it from the text.
    """
    text = 'There are no new lines here'
    assert mu.logic.sniff_newline_convention(text) == os.linesep


def test_get_admin_file_path():
    """
    Finds an admin file in the application location, when Mu is run as if
    NOT frozen by PyInstaller.
    """
    fake_app_path = os.path.dirname(__file__)
    fake_app_script = os.path.join(fake_app_path, 'run.py')
    wrong_fake_path = 'wrong/path/to/executable'
    fake_local_settings = os.path.join(fake_app_path, 'settings.json')
    with mock.patch.object(sys, 'executable', wrong_fake_path), \
            mock.patch.object(sys, 'argv', [fake_app_script]):
        result = mu.logic.get_admin_file_path('settings.json')
        assert result == fake_local_settings


def test_get_admin_file_path_frozen():
    """
    Find an admin file in the application location when it has been frozen
    using PyInstaller.
    """
    fake_app_path = os.path.dirname(__file__)
    fake_app_script = os.path.join(fake_app_path, 'mu.exe')
    wrong_fake_path = 'wrong/path/to/executable'
    fake_local_settings = os.path.join(fake_app_path, 'settings.json')
    with mock.patch.object(sys, 'frozen', create=True, return_value=True), \
            mock.patch('platform.system', return_value='not_Darwin'), \
            mock.patch.object(sys, 'executable', fake_app_script), \
            mock.patch.object(sys, 'argv', [wrong_fake_path]):
        result = mu.logic.get_admin_file_path('settings.json')
        assert result == fake_local_settings


def test_get_admin_file_path_frozen_osx():
    """
    Find an admin file in the application location when it has been frozen
    using PyInstaller on macOS (as the path is different in the app bundle).
    """
    fake_app_path = os.path.join(os.path.dirname(__file__), 'a', 'b', 'c')
    fake_app_script = os.path.join(fake_app_path, 'mu.exe')
    wrong_fake_path = 'wrong/path/to/executable'
    fake_local_settings = os.path.abspath(os.path.join(
        fake_app_path, '..', '..', '..', 'settings.json'))
    with mock.patch.object(sys, 'frozen', create=True, return_value=True), \
            mock.patch('platform.system', return_value='Darwin'), \
            mock.patch.object(sys, 'executable', fake_app_script), \
            mock.patch.object(sys, 'argv', [wrong_fake_path]):
        result = mu.logic.get_admin_file_path('settings.json')
        assert result == fake_local_settings


def test_get_admin_file_path_with_data_path():
    """
    Find an admin file in the data location.
    """
    mock_open = mock.mock_open()
    mock_exists = mock.MagicMock()
    mock_exists.side_effect = [False, True]
    mock_json_dump = mock.MagicMock()
    with mock.patch('os.path.exists', mock_exists), \
            mock.patch('builtins.open', mock_open), \
            mock.patch('json.dump', mock_json_dump), \
            mock.patch('mu.logic.DATA_DIR', 'fake_path'):
        result = mu.logic.get_admin_file_path('settings.json')
        assert result == os.path.join('fake_path', 'settings.json')
    assert not mock_json_dump.called


def test_get_admin_file_path_no_files():
    """
    No admin file found, so create one.
    """
    mock_open = mock.mock_open()
    mock_json_dump = mock.MagicMock()
    with mock.patch('os.path.exists', return_value=False), \
            mock.patch('builtins.open', mock_open), \
            mock.patch('json.dump', mock_json_dump), \
            mock.patch('mu.logic.DATA_DIR', 'fake_path'):
        result = mu.logic.get_admin_file_path('settings.json')
        assert result == os.path.join('fake_path', 'settings.json')
    assert mock_json_dump.call_count == 1


def test_get_admin_file_path_no_files_cannot_create():
    """
    No admin file found, attempting to create one causes Mu to log and
    make do.
    """
    mock_open = mock.MagicMock()
    mock_open.return_value.__enter__.side_effect = FileNotFoundError('Bang')
    mock_open.return_value.__exit__ = mock.Mock()
    mock_json_dump = mock.MagicMock()
    with mock.patch('os.path.exists', return_value=False), \
            mock.patch('builtins.open', mock_open), \
            mock.patch('json.dump', mock_json_dump), \
            mock.patch('mu.logic.DATA_DIR', 'fake_path'), \
            mock.patch('mu.logic.logger', return_value=None) as logger:
        mu.logic.get_admin_file_path('settings.json')
        msg = 'Unable to create admin file: ' \
              'fake_path{}settings.json'.format(os.path.sep)
        logger.error.assert_called_once_with(msg)


def test_get_session_path():
    """
    Ensure the result of calling get_admin_file_path with session.json returns
    the expected result.
    """
    mock_func = mock.MagicMock(return_value='foo')
    with mock.patch('mu.logic.get_admin_file_path', mock_func):
        assert mu.logic.get_session_path() == 'foo'
        mock_func.assert_called_once_with('session.json')


def test_get_settings_path():
    """
    Ensure the result of calling get_admin_file_path with settings.json returns
    the expected result.
    """
    mock_func = mock.MagicMock(return_value='foo')
    with mock.patch('mu.logic.get_admin_file_path', mock_func):
        assert mu.logic.get_settings_path() == 'foo'
        mock_func.assert_called_once_with('settings.json')


def test_extract_envars():
    """
    Given a correct textual representation, get the expected list
    representation of user defined environment variables.
    """
    raw = "FOO=BAR\n BAZ = Q=X    \n\n\n"
    expected = mu.logic.extract_envars(raw)
    assert expected == [
        ['FOO', 'BAR'],
        ['BAZ', 'Q=X'],
    ]


def test_check_flake():
    """
    Ensure the check_flake method calls PyFlakes with the expected code
    reporter.
    """
    mock_r = mock.MagicMock()
    mock_r.log = [{'line_no': 2, 'column': 0, 'message': 'b'}]
    with mock.patch('mu.logic.MuFlakeCodeReporter', return_value=mock_r), \
            mock.patch('mu.logic.check', return_value=None) as mock_check:
        result = mu.logic.check_flake('foo.py', 'some code')
        assert result == {2: mock_r.log}
        mock_check.assert_called_once_with('some code', 'foo.py', mock_r)


def test_check_flake_needing_expansion():
    """
    Ensure the check_flake method calls PyFlakes with the expected code
    reporter.
    """
    mock_r = mock.MagicMock()
    msg = "'microbit.foo' imported but unused"
    mock_r.log = [{'line_no': 2, 'column': 0, 'message': msg}]
    with mock.patch('mu.logic.MuFlakeCodeReporter', return_value=mock_r), \
            mock.patch('mu.logic.check', return_value=None) as mock_check:
        code = 'from microbit import *'
        result = mu.logic.check_flake('foo.py', code)
        assert result == {}
        mock_check.assert_called_once_with(mu.logic.EXPANDED_IMPORT, 'foo.py',
                                           mock_r)


def test_check_flake_with_builtins():
    """
    If a list of assumed builtin symbols is passed, any "undefined name"
    messages for them are ignored.
    """
    mock_r = mock.MagicMock()
    mock_r.log = [{'line_no': 2, 'column': 0,
                  'message': "undefined name 'foo'"}]
    with mock.patch('mu.logic.MuFlakeCodeReporter', return_value=mock_r), \
            mock.patch('mu.logic.check', return_value=None) as mock_check:
        result = mu.logic.check_flake('foo.py', 'some code',
                                      builtins=['foo', ])
        assert result == {}
        mock_check.assert_called_once_with('some code', 'foo.py', mock_r)


def test_check_pycodestyle_E121():
    """
    Ensure the expected result is generated from the PEP8 style validator.
    Should ensure we honor a mu internal override of E123 error
    """
    code = "mylist = [\n 1, 2,\n 3, 4,\n ]"   # would have Generated E123
    result = mu.logic.check_pycodestyle(code)
    assert len(result) == 0


def test_check_pycodestyle_custom_override():
    """
    Ensure the expected result if generated from the PEP8 style validator.
    For this test we have overridden the E265 error check via a custom
    override "pycodestyle" file in a directory pointed to by the content of
    scripts/codecheck.ini. We should "not" get and E265 error due to the
    lack of space after the #
    """
    code = "# OK\n#this is ok if we override the E265 check\n"
    result = mu.logic.check_pycodestyle(code, "tests/scripts/pycodestyle")
    assert len(result) == 0


def test_check_pycodestyle():
    """
    Ensure the expected result if generated from the PEP8 style validator.
    """
    code = "import foo\n\n\n\n\n\ndef bar():\n    pass\n"  # Generate E303
    result = mu.logic.check_pycodestyle(code)
    assert len(result) == 1
    assert result[6][0]['line_no'] == 6
    assert result[6][0]['column'] == 0
    assert ' above this line' in result[6][0]['message']
    assert result[6][0]['code'] == 'E303'


def test_check_pycodestyle_with_non_ascii():
    """
    Ensure pycodestyle can at least see a file with non-ASCII characters
    """
    code = "x='\u2005'\n"
    try:
        mu.logic.check_pycodestyle(code)
    except Exception as exc:
        assert False, "Exception was raised: %s" % exc
    #
    # Doesn't actually matter what pycodestyle returns; we just want to make
    # sure it didn't error out
    #


def test_MuFlakeCodeReporter_init():
    """
    Check state is set up as expected.
    """
    r = mu.logic.MuFlakeCodeReporter()
    assert r.log == []


def test_MuFlakeCodeReporter_unexpected_error():
    """
    Check the reporter handles unexpected errors.
    """
    r = mu.logic.MuFlakeCodeReporter()
    r.unexpectedError('foo.py', 'Nobody expects the Spanish Inquisition!')
    assert len(r.log) == 1
    assert r.log[0]['line_no'] == 0
    assert r.log[0]['filename'] == 'foo.py'
    assert r.log[0]['message'] == 'Nobody expects the Spanish Inquisition!'


def test_MuFlakeCodeReporter_syntax_error():
    """
    Check the reporter handles syntax errors in a humane and kid friendly
    manner.
    """
    msg = ('Syntax error. Python cannot understand this line. Check for '
           'missing characters!')
    r = mu.logic.MuFlakeCodeReporter()
    r.syntaxError('foo.py', 'something incomprehensible to kids', '2', 3,
                  'source')
    assert len(r.log) == 1
    assert r.log[0]['line_no'] == 1
    assert r.log[0]['message'] == msg
    assert r.log[0]['column'] == 2
    assert r.log[0]['source'] == 'source'


def test_MuFlakeCodeReporter_flake_matched():
    """
    Check the reporter handles flake (regular) errors that match the expected
    message structure.
    """
    r = mu.logic.MuFlakeCodeReporter()
    err = "foo.py:4: something went wrong"
    r.flake(err)
    assert len(r.log) == 1
    assert r.log[0]['line_no'] == 3
    assert r.log[0]['column'] == 0
    assert r.log[0]['message'] == 'something went wrong'


def test_MuFlakeCodeReporter_flake_un_matched():
    """
    Check the reporter handles flake errors that do not conform to the expected
    message structure.
    """
    r = mu.logic.MuFlakeCodeReporter()
    err = "something went wrong"
    r.flake(err)
    assert len(r.log) == 1
    assert r.log[0]['line_no'] == 0
    assert r.log[0]['column'] == 0
    assert r.log[0]['message'] == 'something went wrong'


def test_REPL_posix():
    """
    The port is set correctly in a posix environment.
    """
    with mock.patch('os.name', 'posix'):
        r = mu.logic.REPL('ttyACM0')
        assert r.port == '/dev/ttyACM0'


def test_REPL_nt():
    """
    The port is set correctly in an nt (Windows) environment.
    """
    with mock.patch('os.name', 'nt'):
        r = mu.logic.REPL('COM0')
        assert r.port == 'COM0'


def test_REPL_unsupported():
    """
    A NotImplementedError is raised on an unsupported OS.
    """
    with mock.patch('os.name', 'SPARC'):
        with pytest.raises(NotImplementedError):
            mu.logic.REPL('tty0')


def test_editor_init():
    """
    Ensure a new instance is set-up correctly and creates the required folders
    upon first start.
    """
    view = mock.MagicMock()
    # Check the editor attempts to create required directories if they don't
    # already exist.
    with mock.patch('os.path.exists', return_value=False), \
            mock.patch('os.makedirs', return_value=None) as mkd:
        e = mu.logic.Editor(view)
        assert e._view == view
        assert e.theme == 'day'
        assert e.mode == 'python'
        assert e.modes == {}
        assert e.envars == []
        assert e.minify is False
        assert e.microbit_runtime == ''
        assert e.connected_devices == set()
        assert e.find == ''
        assert e.replace == ''
        assert e.global_replace is False
        assert e.selecting_mode is False
        assert mkd.call_count == 2
        assert mkd.call_args_list[0][0][0] == mu.logic.DATA_DIR
        assert mkd.call_args_list[1][0][0] == mu.logic.MODULE_DIR


def test_editor_setup():
    """
    An editor should have a modes attribute.
    """
    view = mock.MagicMock()
    e = mu.logic.Editor(view)
    mock_mode = mock.MagicMock()
    mock_mode.workspace_dir.return_value = 'foo'
    mock_modes = {
        'python': mock_mode,
    }
    with mock.patch('os.path.exists', return_value=False), \
            mock.patch('os.makedirs', return_value=None) as mkd, \
            mock.patch('shutil.copy') as mock_shutil_copy, \
            mock.patch('shutil.copytree') as mock_shutil_copytree:
        e.setup(mock_modes)
        assert mkd.call_count == 5
        assert mkd.call_args_list[0][0][0] == 'foo'
        asset_len = len(mu.logic.DEFAULT_IMAGES) + len(mu.logic.DEFAULT_SOUNDS)
        assert mock_shutil_copy.call_count == asset_len
        assert mock_shutil_copytree.call_count == 2
    assert e.modes == mock_modes
    view.set_usb_checker.assert_called_once_with(1, e.check_usb)


def test_editor_restore_session_existing_runtime():
    """
    A correctly specified session is restored properly.
    """
    mode, theme = "python", "night"
    file_contents = ["", ""]
    ed = mocked_editor(mode)
    with mock.patch('os.path.isfile', return_value=True):
        with generate_session(theme, mode, file_contents,
                              microbit_runtime='/foo', zoom_level=5):
            ed.restore_session()

    assert ed.theme == theme
    assert ed._view.add_tab.call_count == len(file_contents)
    ed._view.set_theme.assert_called_once_with(theme)
    assert ed.envars == [['name', 'value'], ]
    assert ed.minify is False
    assert ed.microbit_runtime == '/foo'
    assert ed._view.zoom_position == 5


def test_editor_restore_session_missing_runtime():
    """
    If the referenced microbit_runtime file doesn't exist, reset to '' so Mu
    uses the built-in runtime.
    """
    mode, theme = "python", "night"
    file_contents = ["", ""]
    ed = mocked_editor(mode)

    with generate_session(theme, mode, file_contents, microbit_runtime='/foo'):
        ed.restore_session()

    assert ed.theme == theme
    assert ed._view.add_tab.call_count == len(file_contents)
    ed._view.set_theme.assert_called_once_with(theme)
    assert ed.envars == [['name', 'value'], ]
    assert ed.minify is False
    assert ed.microbit_runtime == ''  # File does not exist so set to ''


def test_editor_restore_session_missing_files():
    """
    Missing files that were opened tabs in the previous session are safely
    ignored when attempting to restore them.
    """
    fake_session = os.path.join(os.path.dirname(__file__), 'session.json')
    view = mock.MagicMock()
    ed = mu.logic.Editor(view)
    ed._view.add_tab = mock.MagicMock()
    mock_mode = mock.MagicMock()
    mock_mode.workspace_dir.return_value = '/fake/path'
    mock_mode.save_timeout = 5
    ed.modes = {
        'python': mock_mode,
    }
    mock_gettext = mock.MagicMock()
    mock_gettext.return_value = '# Write your code here :-)'
    get_test_session_path = mock.MagicMock()
    get_test_session_path.return_value = fake_session
    with mock.patch('os.path.exists', return_value=True), \
            mock.patch('mu.logic.get_session_path', get_test_session_path):
        ed.restore_session()
    assert ed._view.add_tab.call_count == 0


def test_editor_restore_session_invalid_mode():
    """
    As Mu's modes are added and/or renamed, invalid mode names may need to be
    ignored (this happens regularly when changing versions when developing
    Mu itself).
    """
    valid_mode, invalid_mode = "python", uuid.uuid1().hex
    ed = mocked_editor(valid_mode)
    with generate_session(mode=invalid_mode):
        ed.restore_session()
    ed.select_mode.assert_called_once_with(None)


def test_editor_restore_session_no_session_file():
    """
    If there's no prior session file (such as upon first start) then simply
    start up the editor with an empty untitled tab.
    """
    view = mock.MagicMock()
    view.tab_count = 0
    ed = mu.logic.Editor(view)
    ed._view.add_tab = mock.MagicMock()
    ed.select_mode = mock.MagicMock()
    mock_mode = mock.MagicMock()
    api = ['API specification', ]
    mock_mode.api.return_value = api
    mock_mode.workspace_dir.return_value = '/fake/path'
    mock_mode.save_timeout = 5
    mock_mode.code_template = "Hello"
    ed.modes = {
        'python': mock_mode,
    }
    mock_gettext = mock.MagicMock()
    mock_gettext.return_value = '# Write your code here :-)'
    with mock.patch('os.path.exists', return_value=False):
        ed.restore_session()
    py = mock_mode.code_template + mu.logic.NEWLINE
    ed._view.add_tab.assert_called_once_with(None, py, api, mu.logic.NEWLINE)
    ed.select_mode.assert_called_once_with(None)


def test_editor_restore_session_invalid_file():
    """
    A malformed JSON file is correctly detected and app behaves the same as if
    there was no session file.
    """
    view = mock.MagicMock()
    view.tab_count = 0
    ed = mu.logic.Editor(view)
    ed._view.add_tab = mock.MagicMock()
    mock_mode = mock.MagicMock()
    api = ['API specification', ]
    mock_mode.api.return_value = api
    mock_mode.workspace_dir.return_value = '/fake/path'
    mock_mode.save_timeout = 5
    mock_mode.code_template = 'template code'
    ed.modes = {
        'python': mock_mode,
    }
    mock_open = mock.mock_open(
        read_data='{"paths": ["path/foo.py", "path/bar.py"]}, invalid: 0}')
    mock_gettext = mock.MagicMock()
    mock_gettext.return_value = '# Write your code here :-)'
    with mock.patch('builtins.open', mock_open), \
            mock.patch('os.path.exists', return_value=True):
        ed.restore_session()
    py = 'template code' + mu.logic.NEWLINE
    ed._view.add_tab.assert_called_once_with(None, py, api, mu.logic.NEWLINE)


<<<<<<< HEAD
def test_restore_session_open_tabs_in_the_same_order():
    """
    Editor.restore_session() loads editor tabs in the same order as the 'paths'
    array in the session.json file.
    """
    mocked_view = mock.MagicMock()
    mocked_view.tab_count = 0
    ed = mu.logic.Editor(mocked_view)

    mocked_mode = mock.MagicMock()
    mocked_mode.save_timeout = 5
    ed.modes = {
        'python': mocked_mode,
    }

    ed.direct_load = mock.MagicMock()

    settings_paths = ['a.py', 'b.py', 'c.py', 'd.py']
    settings_json_payload = json.dumps({'paths': settings_paths})

    mock_open = mock.mock_open(read_data=settings_json_payload)
    with mock.patch('builtins.open', mock_open):
        ed.restore_session()

    direct_load_calls_args = [
        os.path.basename(args[0])
        for args, _kwargs in ed.direct_load.call_args_list
    ]
    assert direct_load_calls_args == settings_paths
=======
def test_editor_restore_saved_window_geometry():
    """
    Window geometry specified in the session file is restored properly.
    """
    ed = mocked_editor()
    window = {'x': 10, 'y': 20, 'w': 1000, 'h': 600}
    with mock.patch('os.path.isfile', return_value=True):
        with generate_session(window=window):
            ed.restore_session()
    ed._view.size_window.assert_called_once_with(**window)


def test_editor_restore_default_window_geometry():
    """
    Window is sized by default if no geometry exists in the session file.
    """
    ed = mocked_editor()
    with mock.patch('os.path.isfile', return_value=True):
        with generate_session():
            ed.restore_session()
    ed._view.size_window.assert_called_once_with()
>>>>>>> 79acd1be


def test_editor_open_focus_passed_file():
    """
    A file passed in by the OS is opened
    """
    view = mock.MagicMock()
    view.tab_count = 0
    ed = mu.logic.Editor(view)
    mock_mode = mock.MagicMock()
    mock_mode.workspace_dir.return_value = '/fake/path'
    mock_mode.save_timeout = 5
    ed.modes = {
        'python': mock_mode,
    }
    ed._load = mock.MagicMock()
    file_path = os.path.join(
        os.path.dirname(os.path.realpath(__file__)),
        'scripts',
        'contains_red.py'
    )
    ed.select_mode = mock.MagicMock()
    with mock.patch("builtins.open", mock.mock_open(read_data="data")):
        ed.restore_session([file_path])
        ed._load.assert_called_once_with(file_path)


def test_editor_session_and_open_focus_passed_file():
    """
    A passed in file is merged with session, opened last
    so it receives focus
    It will be the middle position in the session
    """
    view = mock.MagicMock()
    ed = mu.logic.Editor(view)
    ed.modes = mock.MagicMock()
    ed.direct_load = mock.MagicMock()
    mock_mode = mock.MagicMock()
    mock_mode.workspace_dir.return_value = '/fake/path'
    mock_mode.save_timeout = 5
    ed.modes = {
        'python': mock_mode,
    }
    ed.select_mode = mock.MagicMock()
    settings = json.dumps({
        "paths": ["path/foo.py",
                  "path/bar.py"]}, )
    mock_open = mock.mock_open(read_data=settings)
    with mock.patch('builtins.open', mock_open), \
            mock.patch('os.path.exists', return_value=True):
        ed.restore_session(paths=['path/foo.py'])

    # direct_load should be called twice (once for each path)
    assert ed.direct_load.call_count == 2
    # However, "foo.py" as the passed_filename should be direct_load-ed
    # at the end so it has focus, despite being the first file listed in
    # the restored session.
    assert ed.direct_load.call_args_list[0][0][0] == os.path.abspath(
        'path/bar.py')
    assert ed.direct_load.call_args_list[1][0][0] == os.path.abspath(
        'path/foo.py')


def test_toggle_theme_to_night():
    """
    The current theme is 'day' so toggle to night. Expect the state to be
    updated and the appropriate call to the UI layer is made.
    """
    view = mock.MagicMock()
    view.set_theme = mock.MagicMock()
    ed = mu.logic.Editor(view)
    ed.theme = 'day'
    ed.toggle_theme()
    assert ed.theme == 'night'
    view.set_theme.assert_called_once_with(ed.theme)


def test_toggle_theme_to_day():
    """
    The current theme is 'contrast' so toggle to day. Expect the state to be
    updated and the appropriate call to the UI layer is made.
    """
    view = mock.MagicMock()
    view.set_theme = mock.MagicMock()
    ed = mu.logic.Editor(view)
    ed.theme = 'contrast'
    ed.toggle_theme()
    assert ed.theme == 'day'
    view.set_theme.assert_called_once_with(ed.theme)


def test_toggle_theme_to_contrast():
    """
    The current theme is 'night' so toggle to contrast. Expect the state to be
    updated and the appropriate call to the UI layer is made.
    """
    view = mock.MagicMock()
    view.set_theme = mock.MagicMock()
    ed = mu.logic.Editor(view)
    ed.theme = 'night'
    ed.toggle_theme()
    assert ed.theme == 'contrast'
    view.set_theme.assert_called_once_with(ed.theme)


def test_new():
    """
    Ensure an untitled tab is added to the UI.
    """
    view = mock.MagicMock()
    view.add_tab = mock.MagicMock()
    mock_mode = mock.MagicMock()
    api = ['API specification', ]
    mock_mode.api.return_value = api
    mock_mode.code_template = "new code template" + mu.logic.NEWLINE
    ed = mu.logic.Editor(view)
    ed.modes = {
        'python': mock_mode,
    }
    ed.new()
    py = mock_mode.code_template + mu.logic.NEWLINE
    view.add_tab.assert_called_once_with(None, py, api, mu.logic.NEWLINE)


def test_load_checks_file_exists():
    """
    If the passed in path does not exist, this is logged and no other side
    effect happens.
    """
    view = mock.MagicMock()
    ed = mu.logic.Editor(view)
    with mock.patch('os.path.isfile', return_value=False), \
            mock.patch('mu.logic.logger.info') as mock_info:
        ed._load('not_a_file')
        msg1 = 'Loading script from: not_a_file'
        msg2 = 'The file not_a_file does not exist.'
        assert mock_info.call_args_list[0][0][0] == msg1
        assert mock_info.call_args_list[1][0][0] == msg2


def test_load_python_file():
    """
    If the user specifies a Python file (*.py) then ensure it's loaded and
    added as a tab.
    """
    text, newline = "python", "\n"
    ed = mocked_editor()
    with generate_python_file(text) as filepath:
        ed._view.get_load_path.return_value = filepath
        with mock.patch("mu.logic.read_and_decode") as mock_read:
            mock_read.return_value = text, newline
            ed.load()

    mock_read.assert_called_once_with(filepath)
    ed._view.add_tab.assert_called_once_with(
        filepath,
        text,
        ed.modes[ed.mode].api(),
        newline)


def test_load_python_file_case_insensitive_file_type():
    """
    If the user specifies a Python file (*.PY) then ensure it's loaded and
    added as a tab.
    """
    text, newline = "python", "\n"
    ed = mocked_editor()
    with generate_python_file(text) as filepath:
        ed._view.get_load_path.return_value = filepath.upper()
        with mock.patch("mu.logic.read_and_decode") as mock_read, \
                mock.patch('os.path.isfile', return_value=True):
            mock_read.return_value = text, newline
            ed.load()

    mock_read.assert_called_once_with(filepath.upper())
    ed._view.add_tab.assert_called_once_with(
        filepath.upper(),
        text,
        ed.modes[ed.mode].api(),
        newline)


def test_load_python_unicode_error():
    """
    If Mu encounters a UnicodeDecodeError when trying to read and decode the
    file, it should display a helpful message explaining the problem.
    """
    text = "not utf encoded content"
    ed = mocked_editor()
    with generate_python_file(text) as filepath:
        ed._view.get_load_path.return_value = filepath
        with mock.patch("mu.logic.read_and_decode") as mock_read:
            mock_read.side_effect = UnicodeDecodeError('funnycodec',
                                                       b'\x00\x00', 1, 2,
                                                       'A fake reason!')
            ed.load()
    assert ed._view.show_message.call_count == 1


def test_no_duplicate_load_python_file():
    """
    If the user specifies a file already loaded, ensure this is detected.
    """
    brown_script = os.path.join(
        os.path.dirname(os.path.realpath(__file__)),
        'scripts',
        'contains_brown.py'
    )

    editor_window = mock.MagicMock()
    editor_window.show_message = mock.MagicMock()
    editor_window.focus_tab = mock.MagicMock()
    editor_window.add_tab = mock.MagicMock()

    brown_tab = mock.MagicMock()
    brown_tab.path = brown_script
    unsaved_tab = mock.MagicMock()
    unsaved_tab.path = None

    editor_window.widgets = [unsaved_tab, brown_tab]

    editor_window.get_load_path = mock.MagicMock(return_value=brown_script)
    editor_window.current_tab.path = 'path'
    # Create the "editor" that'll control the "window".
    editor = mu.logic.Editor(view=editor_window)
    mock_mode = mock.MagicMock()
    mock_mode.workspace_dir.return_value = '/fake/path'
    editor.modes = {
        'python': mock_mode,
    }
    editor.load()
    message = 'The file "{}" is already open.'.format(os.path.basename(
                                                      brown_script))
    editor_window.show_message.assert_called_once_with(message)
    editor_window.add_tab.assert_not_called()


def test_no_duplicate_load_python_file_widget_file_no_longer_exists():
    """
    If the user specifies a file already loaded (but which no longer exists),
    ensure this is detected, logged and Mu doesn't crash..! See:

    https://github.com/mu-editor/mu/issues/774

    for context.
    """
    brown_script = os.path.join(
        os.path.dirname(os.path.realpath(__file__)),
        'scripts',
        'contains_brown.py'
    )

    editor_window = mock.MagicMock()
    editor_window.show_message = mock.MagicMock()
    editor_window.focus_tab = mock.MagicMock()
    editor_window.add_tab = mock.MagicMock()

    missing_tab = mock.MagicMock()
    missing_tab.path = 'not_a_file.py'

    editor_window.widgets = [missing_tab, ]

    editor_window.current_tab.path = 'path'
    # Create the "editor" that'll control the "window".
    editor = mu.logic.Editor(view=editor_window)
    mock_mode = mock.MagicMock()
    mock_mode.workspace_dir.return_value = '/fake/path'
    editor.modes = {
        'python': mock_mode,
    }
    with mock.patch('mu.logic.logger') as mock_logger:
        editor._load(brown_script)
        assert mock_logger.info.call_count == 3
        log = mock_logger.info.call_args_list[1][0][0]
        assert log == 'The file not_a_file.py no longer exists.'


def test_load_other_file():
    """
    If the user specifies a file supported by a Mu mode (like a .hex file) then
    ensure it's loaded and added as a tab.
    """
    view = mock.MagicMock()
    view.get_load_path = mock.MagicMock(return_value='foo.hex')
    view.add_tab = mock.MagicMock()
    view.show_confirmation = mock.MagicMock()
    view.current_tab.path = 'path'
    ed = mu.logic.Editor(view)
    ed.change_mode = mock.MagicMock()
    api = ['API specification', ]
    file_content = 'PYTHON CODE'
    mock_py = mock.MagicMock()
    mock_py.file_extensions = None
    mock_py.open_file.return_value = None
    mock_mb = mock.MagicMock()
    mock_mb.api.return_value = api
    mock_mb.workspace_dir.return_value = '/fake/path'
    mock_mb.open_file.return_value = (file_content, os.linesep)
    mock_mb.file_extensions = ['hex']
    ed.modes = {
        'python': mock_py,
        'microbit': mock_mb,
    }
    ed.mode = 'microbit'
    with mock.patch('builtins.open', mock.mock_open()), \
            mock.patch('os.path.isfile', return_value=True):
        ed.load()
    assert view.get_load_path.call_count == 1
    assert view.show_confirmation.call_count == 0
    assert ed.change_mode.call_count == 0
    view.add_tab.assert_called_once_with(None, file_content, api, os.linesep)


def test_load_other_file_change_mode():
    """
    If the user specifies a file supported by a Mu mode (like a .html file)
    that is not currently active, then ensure it's loaded, added as a tab, andi
    it asks the user to change mode.
    """
    view = mock.MagicMock()
    view.get_load_path = mock.MagicMock(return_value='foo.html')
    view.add_tab = mock.MagicMock()
    view.show_confirmation = mock.MagicMock(return_value=QMessageBox.Ok)
    view.current_tab.path = 'path'
    ed = mu.logic.Editor(view)
    ed.change_mode = mock.MagicMock()
    api = ['API specification', ]
    file_content = '<html></html>'
    mock_py = mock.MagicMock()
    mock_py.open_file.return_value = None
    mock_py.api.return_value = api
    mock_py.workspace_dir.return_value = '/fake/path'
    mock_mb = mock.MagicMock()
    mock_mb.api.return_value = api
    mock_mb.workspace_dir.return_value = '/fake/path'
    mock_mb.open_file.return_value = (file_content, os.linesep)
    mock_mb.file_extensions = ['hex']
    ed.modes = {
        'python': mock_py,
        'microbit': mock_mb,
    }
    ed.mode = 'python'
    with mock.patch('builtins.open', mock.mock_open()), \
            mock.patch('os.path.isfile', return_value=True):
        ed.load()
    assert view.get_load_path.call_count == 1
    assert view.show_confirmation.call_count == 1
    assert ed.change_mode.call_count == 1
    view.add_tab.assert_called_once_with("foo.html", file_content, api,
                                         os.linesep)


def test_load_other_file_with_exception():
    """
    If the user specifies a file supported by a Mu mode (like a .hex file) try
    to open it and check it ignores it if it throws an unexpected exception.
    """
    view = mock.MagicMock()
    view.get_load_path = mock.MagicMock(return_value='foo.hex')
    view.add_tab = mock.MagicMock()
    view.show_confirmation = mock.MagicMock()
    view.current_tab.path = 'path'
    ed = mu.logic.Editor(view)
    ed.change_mode = mock.MagicMock()
    mock_mb = mock.MagicMock()
    mock_mb.workspace_dir.return_value = '/fake/path'
    mock_mb.open_file = mock.MagicMock(side_effect=Exception(':('))
    mock_mb.file_extensions = ['hex']
    ed.modes = {
        'microbit': mock_mb,
    }
    ed.mode = 'microbit'
    mock_open = mock.mock_open()
    with mock.patch('builtins.open', mock_open), \
            mock.patch('os.path.isfile', return_value=True):
        ed.load()
    assert view.get_load_path.call_count == 1
    assert view.show_message.call_count == 1
    assert view.show_confirmation.call_count == 0
    assert ed.change_mode.call_count == 0
    assert view.add_tab.call_count == 0


def test_load_not_python_or_hex():
    """
    If the user tries to open a file that isn't .py or .hex then Mu should
    report a helpful message.
    """
    view = mock.MagicMock()
    ed = mu.logic.Editor(view)
    with mock.patch('os.path.isfile', return_value=True):
        ed._load('unknown_filetype.foo')
    assert view.show_message.call_count == 1


def test_load_recovers_from_oserror():
    """
    If loading the file results in an OSError (for example, the user doesn't
    have permission to read the file), then a helpful message is displayed.
    """
    text = "python"
    ed = mocked_editor()
    with generate_python_file(text) as filepath, \
            mock.patch('mu.logic.read_and_decode',
                       side_effect=OSError('boom')):
        ed._view.get_load_path.return_value = filepath
        ed.load()
    assert ed._view.show_message.call_count == 1


#
# When loading files Mu makes a note of the majority line-ending convention
# in use in the file. When it is saved, that convention is used.
#
def test_load_stores_newline():
    """
    When a file is loaded, its newline convention should be held on the tab
    for use when saving.
    """
    newline = "r\n"
    text = newline.join("the cat sat on the mat".split())
    editor = mocked_editor()
    with generate_python_file("abc\r\ndef") as filepath:
        editor._view.get_load_path.return_value = filepath
        editor.load()

    assert editor._view.add_tab.called_with(
        filepath, text, editor.modes[editor.mode].api(), "\r\n")


def test_save_restores_newline():
    """
    When a file is saved the newline convention noted originally should
    be used.
    """
    newline = "\r\n"
    test_text = mu.logic.NEWLINE.join(
        "the cat sat on the mat".split()
    )
    with generate_python_file(test_text) as filepath:
        with mock.patch("mu.logic.save_and_encode") as mock_save:
            ed = mocked_editor(text=test_text, newline=newline, path=filepath)
            ed.save()
            assert mock_save.called_with(test_text, filepath, newline)


def test_save_strips_trailing_spaces():
    """
    When a file is saved any trailing spaces should be removed from each line
    leaving any newlines intact. NB we inadvertently strip trailing newlines
    in any case via save_and_encode
    """
    words = "the cat sat on the mat".split()
    test_text = mu.logic.NEWLINE.join("%s " % w for w in words)
    stripped_text = mu.logic.NEWLINE.join(words)
    with generate_python_file(test_text) as filepath:
        mu.logic.save_and_encode(test_text, filepath)
        with open(filepath) as f:
            assert f.read() == stripped_text + '\n'


def test_load_error():
    """
    Ensure that anything else is just ignored.
    """
    view = mock.MagicMock()
    view.get_load_path = mock.MagicMock(return_value='foo.py')
    view.add_tab = mock.MagicMock()
    view.current_tab.path = 'path'
    ed = mu.logic.Editor(view)
    mock_open = mock.MagicMock(side_effect=FileNotFoundError())
    mock_mode = mock.MagicMock()
    mock_mode.workspace_dir.return_value = '/fake/path'
    ed.modes = {
        'python': mock_mode,
    }
    with mock.patch('builtins.open', mock_open):
        ed.load()
    assert view.get_load_path.call_count == 1
    assert view.add_tab.call_count == 0


def test_load_sets_current_path():
    """
    When a path has been selected for loading by the OS's file selector,
    ensure that the directory containing the selected file is set as the
    self.current_path for re-use later on.
    """
    view = mock.MagicMock()
    view.get_load_path = mock.MagicMock(return_value=os.path.join('path',
                                                                  'foo.py'))
    view.current_tab.path = os.path.join('old_path', 'foo.py')
    ed = mu.logic.Editor(view)
    ed._load = mock.MagicMock()
    mock_mode = mock.MagicMock()
    mock_mode.workspace_dir.return_value = '/fake/path'
    mock_mode.file_extensions = ['html', 'css']
    ed.modes = {
        'python': mock_mode,
    }
    ed.load()
    assert ed.current_path == os.path.abspath('path')


def test_load_no_current_path():
    """
    If there is no self.current_path the default location to look for a file
    to load is the directory containing the file currently being edited.
    """
    view = mock.MagicMock()
    view.get_load_path = mock.MagicMock(return_value=os.path.join('path',
                                                                  'foo.py'))
    view.current_tab.path = os.path.join('old_path', 'foo.py')
    ed = mu.logic.Editor(view)
    ed._load = mock.MagicMock()
    mock_mode = mock.MagicMock()
    mock_mode.workspace_dir.return_value = '/fake/path'
    mock_mode.file_extensions = []
    ed.modes = {
        'python': mock_mode,
    }
    ed.load()
    expected = os.path.abspath('old_path')
    view.get_load_path.assert_called_once_with(expected, '*.py *.PY',
                                               allow_previous=True)


def test_load_no_current_path_no_current_tab():
    """
    If there is no self.current_path nor is there a current file being edited
    then the default location to look for a file to load is the current
    mode's workspace directory. This used to be the default behaviour, but now
    acts as a sensible fall-back.
    """
    view = mock.MagicMock()
    view.get_load_path = mock.MagicMock(return_value=os.path.join('path',
                                                                  'foo.py'))
    view.current_tab = None
    ed = mu.logic.Editor(view)
    ed._load = mock.MagicMock()
    mock_mode = mock.MagicMock()
    mock_mode.workspace_dir.return_value = os.path.join('fake', 'path')
    mock_mode.file_extensions = []
    ed.modes = {
        'python': mock_mode,
    }
    ed.load()
    expected = mock_mode.workspace_dir()
    view.get_load_path.assert_called_once_with(expected, '*.py *.PY',
                                               allow_previous=True)


def test_load_has_current_path_does_not_exist():
    """
    If there is a self.current_path but it doesn't exist, then use the expected
    fallback as the location to look for a file to load.
    """
    view = mock.MagicMock()
    view.get_load_path = mock.MagicMock(return_value=os.path.join('path',
                                                                  'foo.py'))
    view.current_tab = None
    ed = mu.logic.Editor(view)
    ed._load = mock.MagicMock()
    ed.current_path = 'foo'
    mock_mode = mock.MagicMock()
    mock_mode.workspace_dir.return_value = os.path.join('fake', 'path')
    mock_mode.file_extensions = []
    ed.modes = {
        'python': mock_mode,
    }
    ed.load()
    expected = mock_mode.workspace_dir()
    view.get_load_path.assert_called_once_with(expected, '*.py *.PY',
                                               allow_previous=True)


def test_load_has_current_path():
    """
    If there is a self.current_path then use this as the location to look for
    a file to load.
    """
    view = mock.MagicMock()
    view.get_load_path = mock.MagicMock(return_value=os.path.join('path',
                                                                  'foo.py'))
    view.current_tab = None
    ed = mu.logic.Editor(view)
    ed._load = mock.MagicMock()
    ed.current_path = 'foo'
    mock_mode = mock.MagicMock()
    mock_mode.workspace_dir.return_value = os.path.join('fake', 'path')
    mock_mode.file_extensions = []
    ed.modes = {
        'python': mock_mode,
    }
    with mock.patch('os.path.isdir', return_value=True):
        ed.load()
    view.get_load_path.assert_called_once_with('foo', '*.py *.PY',
                                               allow_previous=True)


def test_load_has_default_path():
    """
    If there is a default_path argument then use this as the location to look
    for a file to load.
    """
    view = mock.MagicMock()
    view.get_load_path = mock.MagicMock(return_value=os.path.join('path',
                                                                  'foo.py'))
    view.current_tab = None
    ed = mu.logic.Editor(view)
    ed._load = mock.MagicMock()
    mock_mode = mock.MagicMock()
    mock_mode.workspace_dir.return_value = os.path.join('fake', 'path')
    mock_mode.file_extensions = []
    ed.modes = {
        'python': mock_mode,
    }
    with mock.patch('os.path.isdir', return_value=True):
        ed.load(default_path="foo")
    view.get_load_path.assert_called_once_with('foo', '*.py *.PY',
                                               allow_previous=False)


def test_check_for_shadow_module_with_match():
    """
    If the name of the file in the path passed into check_for_shadow_module
    (without the .py file extension) is found in module_names then return
    True since the filename shadows that of a module found on the Python path.
    """
    view = mock.MagicMock()
    ed = mu.logic.Editor(view)
    mock_mode = mock.MagicMock()
    mock_mode.module_names = set(['foo', 'bar', 'baz'])
    ed.modes = {
        'python': mock_mode,
    }
    ed.mode = 'python'
    assert ed.check_for_shadow_module('/a/long/path/with/foo.py')


def test_save_no_tab():
    """
    If there's no active tab then do nothing.
    """
    view = mock.MagicMock()
    view.current_tab = None
    ed = mu.logic.Editor(view)
    ed.save()
    # If the code fell through then the tab state would be modified.
    assert view.current_tab is None


def test_save_no_path():
    """
    If there's no path associated with the tab then request the user provide
    one.
    """
    text, path, newline = "foo", "foo.py", "\n"
    ed = mocked_editor(text=text, path=None, newline=newline)
    ed._view.get_save_path.return_value = path
    ed.check_for_shadow_module = mock.MagicMock(return_value=False)
    with mock.patch("mu.logic.save_and_encode") as mock_save:
        ed.save()
    mock_save.assert_called_with(text, path, newline)


def test_save_no_path_no_path_given():
    """
    If there's no path associated with the tab and the user cancels providing
    one, ensure the path is correctly re-set.
    """
    text, newline = "foo", "\n"
    ed = mocked_editor(text=text, path=None, newline=newline)
    ed._view.get_save_path.return_value = ''
    ed.save()
    # The path isn't the empty string returned from get_save_path.
    assert ed._view.current_tab.path is None


def test_save_path_shadows_module():
    """
    If the filename in the path shadows a module then display a warning message
    and abort.
    """
    text, newline = "foo", "\n"
    ed = mocked_editor(text=text, path=None, newline=newline)
    ed._view.get_save_path.return_value = '/a/long/path/foo.py'
    mock_mode = mock.MagicMock()
    mock_mode.module_names = set(['foo', 'bar', 'baz'])
    ed.modes = {
        'python': mock_mode,
    }
    ed.mode = 'python'
    ed.save()
    # The path isn't the empty string returned from get_save_path.
    assert ed._view.show_message.call_count == 1
    assert ed._view.current_tab.path is None


def test_save_file_with_exception():
    """
    If the file cannot be written, return an error message.
    """
    view = mock.MagicMock()
    view.current_tab = mock.MagicMock()
    view.current_tab.path = 'foo.py'
    view.current_tab.text = mock.MagicMock(return_value='foo')
    view.current_tab.setModified = mock.MagicMock(return_value=None)
    view.show_message = mock.MagicMock()
    mock_open = mock.MagicMock(side_effect=OSError())
    ed = mu.logic.Editor(view)
    with mock.patch('builtins.open', mock_open):
        ed.save()
    assert view.current_tab.setModified.call_count == 0
    assert view.show_message.call_count == 1


def test_save_file_with_encoding_error():
    """
    If Mu encounters a UnicodeEncodeError when trying to write the file,
    it should display a helpful message explaining the problem.
    """
    text, path, newline = "foo", "foo", "\n"
    ed = mocked_editor(text=text, path=path, newline=newline)
    with mock.patch("mu.logic.save_and_encode") as mock_save:
        mock_save.side_effect = UnicodeEncodeError(mu.logic.ENCODING, "",
                                                   0, 0, "Unable to encode")
        ed.save()

    assert ed._view.current_tab.setModified.call_count == 0


def test_save_python_file():
    """
    If the path is a Python file (ending in *.py) then save it and reset the
    modified flag.
    """
    path, contents, newline = "foo.py", "foo", "\n"
    view = mock.MagicMock()
    view.current_tab = mock.MagicMock()
    view.current_tab.path = path
    view.current_tab.text = mock.MagicMock(return_value=contents)
    view.current_tab.newline = "\n"
    view.get_save_path = mock.MagicMock(return_value=path)
    view.current_tab.setModified = mock.MagicMock(return_value=None)
    ed = mu.logic.Editor(view)
    with mock.patch("mu.logic.save_and_encode") as mock_save:
        ed.save()

    mock_save.assert_called_once_with(contents, path, newline)
    assert view.get_save_path.call_count == 0
    view.current_tab.setModified.assert_called_once_with(False)


def test_save_with_non_py_file_extension():
    """
    If the path ends in an extension, save it using the extension
    """
    text, path, newline = "foo", "foo.txt", "\n"
    ed = mocked_editor(text=text, path=path, newline=newline)
    ed._view.get_save_path.return_value = path
    with mock.patch('mu.logic.save_and_encode') as mock_save:
        ed.save()
    mock_save.assert_called_once_with(text, path, newline)
    ed._view.get_save_path.call_count == 0


def test_get_tab_existing_tab():
    """
    Ensure that an existing tab is returned if its path matches.
    """
    view = mock.MagicMock()
    mock_tab = mock.MagicMock()
    mock_tab.path = 'foo'
    view.widgets = [mock_tab, ]
    ed = mu.logic.Editor(view)
    view.focus_tab.reset_mock()
    tab = ed.get_tab('foo')
    assert tab == mock_tab
    view.focus_tab.assert_called_once_with(mock_tab)


def test_get_tab_new_tab():
    """
    If the path is not represented by an existing tab, ensure it is loaded and
    the new tab is returned.
    """
    view = mock.MagicMock()
    mock_tab = mock.MagicMock()
    mock_tab.path = 'foo'
    view.widgets = [mock_tab, ]
    ed = mu.logic.Editor(view)
    ed.direct_load = mock.MagicMock()
    tab = ed.get_tab('bar')
    ed.direct_load.assert_called_once_with('bar')
    assert tab == view.current_tab


def test_get_tab_no_path():
    """
    Any tabs with no associated path are ignored (i.e. tabs that have been
    newly created but remain unsaved).
    """
    view = mock.MagicMock()
    mock_tab = mock.MagicMock()
    mock_tab.path = None
    view.widgets = [mock_tab, ]
    ed = mu.logic.Editor(view)
    ed.direct_load = mock.MagicMock()
    tab = ed.get_tab('bar')
    ed.direct_load.assert_called_once_with('bar')
    assert tab == view.current_tab


def test_zoom_in():
    """
    Ensure the UI layer is zoomed in.
    """
    view = mock.MagicMock()
    view.zoom_in = mock.MagicMock(return_value=None)
    ed = mu.logic.Editor(view)
    ed.zoom_in()
    assert view.zoom_in.call_count == 1


def test_zoom_out():
    """
    Ensure the UI layer is zoomed out.
    """
    view = mock.MagicMock()
    view.zoom_out = mock.MagicMock(return_value=None)
    ed = mu.logic.Editor(view)
    ed.zoom_out()
    assert view.zoom_out.call_count == 1


def test_check_code_on():
    """
    Checking code correctly results in something the UI layer can parse.
    """
    view = mock.MagicMock()
    tab = mock.MagicMock()
    tab.has_annotations = False
    tab.path = 'foo.py'
    tab.text.return_value = 'import this\n'
    view.current_tab = tab
    flake = {2: {'line_no': 2, 'message': 'a message', }, }
    pep8 = {2: [{'line_no': 2, 'message': 'another message', }],
            3: [{'line_no': 3, 'message': 'yet another message', }]}
    mock_mode = mock.MagicMock()
    mock_mode.builtins = None
    with mock.patch('mu.logic.check_flake', return_value=flake), \
            mock.patch('mu.logic.check_pycodestyle', return_value=pep8):
        ed = mu.logic.Editor(view)
        ed.modes = {'python': mock_mode, }
        ed.check_code()
        assert tab.has_annotations is True
        view.reset_annotations.assert_called_once_with()
        view.annotate_code.assert_has_calls([mock.call(flake, 'error'),
                                             mock.call(pep8, 'style')],
                                            any_order=True)


def test_check_code_no_problems():
    """
    If no problems are found in the code, ensure a status message is shown to
    the user to confirm the fact. See #337
    """
    view = mock.MagicMock()
    tab = mock.MagicMock()
    tab.has_annotations = False
    tab.path = 'foo.py'
    tab.text.return_value = 'import this\n'
    view.current_tab = tab
    flake = {}
    pep8 = {}
    mock_mode = mock.MagicMock()
    mock_mode.builtins = None
    with mock.patch('mu.logic.check_flake', return_value=flake), \
            mock.patch('mu.logic.check_pycodestyle', return_value=pep8):
        ed = mu.logic.Editor(view)
        ed.show_status_message = mock.MagicMock()
        ed.modes = {'python': mock_mode, }
        ed.check_code()
        assert ed.show_status_message.call_count == 1


def test_check_code_off():
    """
    If the tab already has annotations, toggle them off.
    """
    view = mock.MagicMock()
    tab = mock.MagicMock()
    tab.has_annotations = True
    view.current_tab = tab
    ed = mu.logic.Editor(view)
    ed.check_code()
    assert tab.has_annotations is False
    view.reset_annotations.assert_called_once_with()


def test_check_code_no_tab():
    """
    Checking code when there is no tab containing code aborts the process.
    """
    view = mock.MagicMock()
    view.current_tab = None
    ed = mu.logic.Editor(view)
    ed.check_code()
    assert view.annotate_code.call_count == 0


def test_check_code_not_python():
    """
    Checking code when the tab does not contain Python code aborts the process.
    """
    view = mock.MagicMock()
    view.current_tab = mock.MagicMock()
    view.current_tab.path = "foo.html"
    ed = mu.logic.Editor(view)
    ed.check_code()
    assert view.annotate_code.call_count == 0


def test_show_help():
    """
    Help should attempt to open up the user's browser and point it to the
    expected help documentation.
    """
    view = mock.MagicMock()
    ed = mu.logic.Editor(view)
    qlocalesys = mock.MagicMock()
    qlocalesys.name.return_value = 'en_GB'
    with mock.patch('mu.logic.webbrowser.open_new', return_value=None) as wb, \
            mock.patch('PyQt5.QtCore.QLocale.system', return_value=qlocalesys):
        ed.show_help()
        version = '.'.join(__version__.split('.')[:2])
        url = 'https://codewith.mu/en/help/{}'.format(version)
        wb.assert_called_once_with(url)


def test_quit_modified_cancelled_from_button():
    """
    If the user quits and there's unsaved work, and they cancel the "quit" then
    do nothing.
    """
    view = mock.MagicMock()
    view.modified = True
    view.show_confirmation = mock.MagicMock(return_value=QMessageBox.Cancel)
    ed = mu.logic.Editor(view)
    mock_open = mock.MagicMock()
    mock_open.return_value.__enter__ = lambda s: s
    mock_open.return_value.__exit__ = mock.Mock()
    mock_open.return_value.write = mock.MagicMock()
    with mock.patch('sys.exit', return_value=None), \
            mock.patch('builtins.open', mock_open):
        ed.quit()
    assert view.show_confirmation.call_count == 1
    assert mock_open.call_count == 0


def test_quit_modified_cancelled_from_event():
    """
    If the user quits and there's unsaved work, and they cancel the "quit" then
    do nothing.
    """
    view = mock.MagicMock()
    view.modified = True
    view.show_confirmation = mock.MagicMock(return_value=QMessageBox.Cancel)
    ed = mu.logic.Editor(view)
    mock_open = mock.MagicMock()
    mock_open.return_value.__enter__ = lambda s: s
    mock_open.return_value.__exit__ = mock.Mock()
    mock_open.return_value.write = mock.MagicMock()
    mock_event = mock.MagicMock()
    mock_event.ignore = mock.MagicMock(return_value=None)
    with mock.patch('sys.exit', return_value=None), \
            mock.patch('builtins.open', mock_open):
        ed.quit(mock_event)
    assert view.show_confirmation.call_count == 1
    assert mock_event.ignore.call_count == 1
    assert mock_open.call_count == 0


def test_quit_modified_ok():
    """
    If the user quits and there's unsaved work that's ignored then proceed to
    save the session.
    """
    view = mock.MagicMock()
    view.modified = True
    view.show_confirmation = mock.MagicMock(return_value=True)
    ed = mu.logic.Editor(view)
    mock_mode = mock.MagicMock()
    mock_mode.workspace_dir.return_value = 'foo/bar'
    mock_mode.get_hex_path.return_value = 'foo/bar'
    mock_debug_mode = mock.MagicMock()
    mock_debug_mode.is_debugger = True
    ed.modes = {
        'python': mock_mode,
        'microbit': mock_mode,
        'debugger': mock_debug_mode,
    }
    ed.mode = 'debugger'
    mock_open = mock.MagicMock()
    mock_open.return_value.__enter__ = lambda s: s
    mock_open.return_value.__exit__ = mock.Mock()
    mock_open.return_value.write = mock.MagicMock()
    mock_event = mock.MagicMock()
    mock_event.ignore = mock.MagicMock(return_value=None)
    with mock.patch('sys.exit', return_value=None), \
            mock.patch('builtins.open', mock_open):
        ed.quit(mock_event)
    mock_debug_mode.stop.assert_called_once_with()
    assert view.show_confirmation.call_count == 1
    assert mock_event.ignore.call_count == 0
    assert mock_open.call_count == 1
    assert mock_open.return_value.write.call_count > 0


def _editor_view_mock():
    """
    Return a mocked mu.interface.Window to be used as a mu.logic.Editor view
    in the test_quit_save* tests.
    """
    view = mock.MagicMock()
    view.modified = True
    view.zoom_position = 2
    view.show_confirmation = mock.MagicMock(return_value=True)
    view.x.return_value = 100
    view.y.return_value = 200
    view.width.return_value = 300
    view.height.return_value = 400
    return view


def test_quit_save_tabs_with_paths():
    """
    When saving the session, ensure those tabs with associated paths are
    logged in the session file.
    """
    view = _editor_view_mock()
    w1 = mock.MagicMock()
    w1.path = 'foo.py'
    view.widgets = [w1, ]
    ed = mu.logic.Editor(view)
    mock_mode = mock.MagicMock()
    mock_mode.workspace_dir.return_value = 'foo/bar'
    mock_mode.get_hex_path.return_value = 'foo/bar'
    ed.modes = {
        'python': mock_mode,
        'microbit': mock_mode,
    }
    mock_open = mock.MagicMock()
    mock_open.return_value.__enter__ = lambda s: s
    mock_open.return_value.__exit__ = mock.Mock()
    mock_open.return_value.write = mock.MagicMock()
    mock_event = mock.MagicMock()
    mock_event.ignore = mock.MagicMock(return_value=None)
    with mock.patch('sys.exit', return_value=None), \
            mock.patch('builtins.open', mock_open):
        ed.quit(mock_event)
    assert view.show_confirmation.call_count == 1
    assert mock_event.ignore.call_count == 0
    assert mock_open.call_count == 1
    assert mock_open.return_value.write.call_count > 0
    recovered = ''.join([i[0][0] for i
                        in mock_open.return_value.write.call_args_list])
    session = json.loads(recovered)
    assert os.path.abspath('foo.py') in session['paths']


def test_quit_save_theme():
    """
    When saving the session, ensure the theme is logged in the session file.
    """
    view = _editor_view_mock()
    w1 = mock.MagicMock()
    w1.path = 'foo.py'
    view.widgets = [w1, ]
    ed = mu.logic.Editor(view)
    ed.theme = 'night'
    mock_mode = mock.MagicMock()
    mock_mode.workspace_dir.return_value = 'foo/bar'
    mock_mode.get_hex_path.return_value = 'foo/bar'
    ed.modes = {
        'python': mock_mode,
        'microbit': mock_mode,
    }
    mock_open = mock.MagicMock()
    mock_open.return_value.__enter__ = lambda s: s
    mock_open.return_value.__exit__ = mock.Mock()
    mock_open.return_value.write = mock.MagicMock()
    mock_event = mock.MagicMock()
    mock_event.ignore = mock.MagicMock(return_value=None)
    with mock.patch('sys.exit', return_value=None), \
            mock.patch('builtins.open', mock_open):
        ed.quit(mock_event)
    assert view.show_confirmation.call_count == 1
    assert mock_event.ignore.call_count == 0
    assert mock_open.call_count == 1
    assert mock_open.return_value.write.call_count > 0
    recovered = ''.join([i[0][0] for i
                        in mock_open.return_value.write.call_args_list])
    session = json.loads(recovered)
    assert session['theme'] == 'night'


def test_quit_save_envars():
    """
    When saving the session, ensure the user defined envars are logged in the
    session file.
    """
    view = _editor_view_mock()
    w1 = mock.MagicMock()
    w1.path = 'foo.py'
    view.widgets = [w1, ]
    ed = mu.logic.Editor(view)
    ed.theme = 'night'
    mock_mode = mock.MagicMock()
    mock_mode.workspace_dir.return_value = 'foo/bar'
    mock_mode.get_hex_path.return_value = 'foo/bar'
    ed.modes = {
        'python': mock_mode,
        'microbit': mock_mode,
    }
    ed.envars = [
        ['name1', 'value1'],
        ['name2', 'value2'],
    ]
    mock_open = mock.MagicMock()
    mock_open.return_value.__enter__ = lambda s: s
    mock_open.return_value.__exit__ = mock.Mock()
    mock_open.return_value.write = mock.MagicMock()
    mock_event = mock.MagicMock()
    mock_event.ignore = mock.MagicMock(return_value=None)
    with mock.patch('sys.exit', return_value=None), \
            mock.patch('builtins.open', mock_open):
        ed.quit(mock_event)
    assert view.show_confirmation.call_count == 1
    assert mock_event.ignore.call_count == 0
    assert mock_open.call_count == 1
    assert mock_open.return_value.write.call_count > 0
    recovered = ''.join([i[0][0] for i
                        in mock_open.return_value.write.call_args_list])
    session = json.loads(recovered)
    assert session['envars'] == [['name1', 'value1'], ['name2', 'value2'], ]


def test_quit_save_zoom_level():
    """
    When saving the session, ensure the zoom level is logged in the session
    file.
    """
    view = _editor_view_mock()
    w1 = mock.MagicMock()
    w1.path = 'foo.py'
    view.widgets = [w1, ]
    ed = mu.logic.Editor(view)
    ed.theme = 'night'
    mock_mode = mock.MagicMock()
    mock_mode.workspace_dir.return_value = 'foo/bar'
    mock_mode.get_hex_path.return_value = 'foo/bar'
    ed.modes = {
        'python': mock_mode,
        'microbit': mock_mode,
    }
    ed.envars = [
        ['name1', 'value1'],
        ['name2', 'value2'],
    ]
    mock_open = mock.MagicMock()
    mock_open.return_value.__enter__ = lambda s: s
    mock_open.return_value.__exit__ = mock.Mock()
    mock_open.return_value.write = mock.MagicMock()
    mock_event = mock.MagicMock()
    mock_event.ignore = mock.MagicMock(return_value=None)
    with mock.patch('sys.exit', return_value=None), \
            mock.patch('builtins.open', mock_open):
        ed.quit(mock_event)
    assert view.show_confirmation.call_count == 1
    assert mock_event.ignore.call_count == 0
    assert mock_open.call_count == 1
    assert mock_open.return_value.write.call_count > 0
    recovered = ''.join([i[0][0] for i
                        in mock_open.return_value.write.call_args_list])
    session = json.loads(recovered)
    assert session['zoom_level'] == 2


def test_quit_save_window_geometry():
    """
    When saving the session, ensure the window geometry is saved in the session
    file.
    """
    view = _editor_view_mock()
    w1 = mock.MagicMock()
    w1.path = 'foo.py'
    view.widgets = [w1, ]
    ed = mu.logic.Editor(view)
    ed.theme = 'night'
    mock_mode = mock.MagicMock()
    mock_mode.workspace_dir.return_value = 'foo/bar'
    mock_mode.get_hex_path.return_value = 'foo/bar'
    ed.modes = {
        'python': mock_mode,
        'microbit': mock_mode,
    }
    ed.envars = [
        ['name1', 'value1'],
        ['name2', 'value2'],
    ]
    mock_open = mock.MagicMock()
    mock_open.return_value.__enter__ = lambda s: s
    mock_open.return_value.__exit__ = mock.Mock()
    mock_open.return_value.write = mock.MagicMock()
    mock_event = mock.MagicMock()
    mock_event.ignore = mock.MagicMock(return_value=None)
    with mock.patch('sys.exit', return_value=None), \
            mock.patch('builtins.open', mock_open):
        ed.quit(mock_event)
    assert view.show_confirmation.call_count == 1
    assert mock_event.ignore.call_count == 0
    assert mock_open.call_count == 1
    assert mock_open.return_value.write.call_count > 0
    recovered = ''.join([i[0][0] for i
                        in mock_open.return_value.write.call_args_list])
    session = json.loads(recovered)
    assert session['window'] == {'x': 100, 'y': 200, 'w': 300, 'h': 400}


def test_quit_cleans_temporary_pth_file_on_windows():
    """
    If the platform is Windows and Mu is running as installed by the official
    Windows installer, then check for the existence of mu.pth, and if found,
    delete it.
    """
    view = _editor_view_mock()
    w1 = mock.MagicMock()
    w1.path = 'foo.py'
    view.widgets = [w1, ]
    ed = mu.logic.Editor(view)
    ed.theme = 'night'
    ed.modes = {
        'python': mock.MagicMock(),
        'microbit': mock.MagicMock(),
    }
    mock_open = mock.MagicMock()
    mock_open.return_value.__enter__ = lambda s: s
    mock_open.return_value.__exit__ = mock.Mock()
    mock_open.return_value.write = mock.MagicMock()
    mock_event = mock.MagicMock()
    mock_event.ignore = mock.MagicMock(return_value=None)
    mock_sys = mock.MagicMock()
    mock_sys.platform = 'win32'
    mock_sys.executable = 'C:\\Program Files\\Mu\\Python\\pythonw.exe'
    mock_os_p_e = mock.MagicMock(return_value=True)
    mock_os_remove = mock.MagicMock()
    mock_site = mock.MagicMock()
    mock_site.ENABLE_USER_SITE = True
    mock_site.USER_SITE = ('C:\\Users\\foo\\AppData\\Roaming\\Python\\'
                           'Python36\\site-packages')
    with mock.patch('sys.exit', return_value=None), \
            mock.patch('builtins.open', mock_open),\
            mock.patch('json.dump'),\
            mock.patch('mu.logic.sys', mock_sys),\
            mock.patch('mu.logic.os.path.exists', mock_os_p_e),\
            mock.patch('mu.logic.os.remove', mock_os_remove),\
            mock.patch('mu.logic.site', mock_site):
        ed.quit(mock_event)
    expected_path = os.path.join(mock_site.USER_SITE, 'mu.pth')
    mock_os_remove.assert_called_once_with(expected_path)


def test_quit_unable_to_clean_temporary_pth_file_on_windows():
    """
    If the platform is Windows and Mu is running as installed by the official
    Windows installer, then check for the existence of mu.pth, and if found,
    attempt to delete it, but in the case of an error, simply log the error
    for future reference / debugging.
    """
    view = mock.MagicMock()
    view.modified = True
    view.show_confirmation = mock.MagicMock(return_value=True)
    w1 = mock.MagicMock()
    w1.path = 'foo.py'
    view.widgets = [w1, ]
    ed = mu.logic.Editor(view)
    ed.theme = 'night'
    ed.modes = {
        'python': mock.MagicMock(),
        'microbit': mock.MagicMock(),
    }
    mock_open = mock.MagicMock()
    mock_open.return_value.__enter__ = lambda s: s
    mock_open.return_value.__exit__ = mock.Mock()
    mock_open.return_value.write = mock.MagicMock()
    mock_event = mock.MagicMock()
    mock_event.ignore = mock.MagicMock(return_value=None)
    mock_sys = mock.MagicMock()
    mock_sys.platform = 'win32'
    mock_sys.executable = 'C:\\Program Files\\Mu\\Python\\pythonw.exe'
    mock_os_p_e = mock.MagicMock(return_value=True)
    mock_os_remove = mock.MagicMock(side_effect=PermissionError('Boom'))
    mock_site = mock.MagicMock()
    mock_site.ENABLE_USER_SITE = True
    mock_site.USER_SITE = ('C:\\Users\\foo\\AppData\\Roaming\\Python\\'
                           'Python36\\site-packages')
    mock_log = mock.MagicMock()
    with mock.patch('sys.exit', return_value=None), \
            mock.patch('builtins.open', mock_open),\
            mock.patch('json.dump'),\
            mock.patch('mu.logic.sys', mock_sys),\
            mock.patch('mu.logic.os.path.exists', mock_os_p_e),\
            mock.patch('mu.logic.os.remove', mock_os_remove),\
            mock.patch('mu.logic.site', mock_site),\
            mock.patch('mu.logic.logger', mock_log):
        ed.quit(mock_event)
    logs = [call[0][0] for call in mock_log.error.call_args_list]
    expected_path = os.path.join(mock_site.USER_SITE, 'mu.pth')
    expected = 'Unable to delete {}'.format(expected_path)
    assert expected in logs


def test_quit_calls_mode_stop():
    """
    Ensure that the current mode's stop method is called.
    """
    view = mock.MagicMock()
    view.modified = True
    view.show_confirmation = mock.MagicMock(return_value=True)
    w1 = mock.MagicMock()
    w1.path = 'foo.py'
    view.widgets = [w1, ]
    ed = mu.logic.Editor(view)
    ed.theme = 'night'
    ed.modes = {
        'python': mock.MagicMock(),
        'microbit': mock.MagicMock(),
    }
    ed.mode = 'python'
    mock_open = mock.MagicMock()
    mock_open.return_value.__enter__ = lambda s: s
    mock_open.return_value.__exit__ = mock.Mock()
    mock_open.return_value.write = mock.MagicMock()
    mock_event = mock.MagicMock()
    mock_event.ignore = mock.MagicMock(return_value=None)
    with mock.patch('sys.exit', return_value=None), \
            mock.patch('builtins.open', mock_open):
        ed.quit(mock_event)
    ed.modes[ed.mode].stop.assert_called_once_with()


def test_quit_calls_sys_exit():
    """
    Ensure that sys.exit(0) is called.
    """
    view = mock.MagicMock()
    view.modified = True
    view.show_confirmation = mock.MagicMock(return_value=True)
    w1 = mock.MagicMock()
    w1.path = 'foo.py'
    view.widgets = [w1, ]
    ed = mu.logic.Editor(view)
    ed.theme = 'night'
    ed.modes = {
        'python': mock.MagicMock(),
        'microbit': mock.MagicMock(),
    }
    mock_open = mock.MagicMock()
    mock_open.return_value.__enter__ = lambda s: s
    mock_open.return_value.__exit__ = mock.Mock()
    mock_open.return_value.write = mock.MagicMock()
    mock_event = mock.MagicMock()
    mock_event.ignore = mock.MagicMock(return_value=None)
    with mock.patch('sys.exit', return_value=None) as ex, \
            mock.patch('builtins.open', mock_open):
        ed.quit(mock_event)
    ex.assert_called_once_with(0)


def test_show_admin():
    """
    Ensure the expected admin dialog is displayed to the end user.
    """
    view = mock.MagicMock()
    ed = mu.logic.Editor(view)
    ed.sync_package_state = mock.MagicMock()
    ed.envars = [['name', 'value'], ]
    ed.minify = True
    ed.microbit_runtime = '/foo/bar'
    settings = {
        'envars': 'name=value',
        'minify': True,
        'microbit_runtime': '/foo/bar'
    }
    new_settings = {
        'envars': 'name=value',
        'minify': True,
        'microbit_runtime': '/foo/bar',
        'packages': 'baz\n',
    }
    view.show_admin.return_value = new_settings
    mock_open = mock.mock_open()
    mock_ip = mock.MagicMock(return_value=['Foo', 'bar'])
    with mock.patch('builtins.open', mock_open), \
            mock.patch('os.path.isfile', return_value=True), \
            mock.patch('mu.logic.installed_packages', mock_ip):
        ed.show_admin(None)
        mock_open.assert_called_once_with(mu.logic.LOG_FILE, 'r',
                                          encoding='utf8')
        assert view.show_admin.call_count == 1
        assert view.show_admin.call_args[0][1] == settings
        assert ed.envars == [['name', 'value']]
        assert ed.minify is True
        assert ed.microbit_runtime == '/foo/bar'
        # Expect package names to be normalised to lowercase.
        ed.sync_package_state.assert_called_once_with(['foo', 'bar'], ['baz'])


def test_show_admin_no_change():
    """
    If the dialog is cancelled, no changes are made to settings.
    """
    view = mock.MagicMock()
    ed = mu.logic.Editor(view)
    ed.sync_package_state = mock.MagicMock()
    ed.envars = [['name', 'value'], ]
    ed.minify = True
    ed.microbit_runtime = '/foo/bar'
    new_settings = {}
    view.show_admin.return_value = new_settings
    mock_open = mock.mock_open()
    mock_ip = mock.MagicMock(return_value=['foo', 'bar'])
    with mock.patch('builtins.open', mock_open), \
            mock.patch('os.path.isfile', return_value=True), \
            mock.patch('mu.logic.installed_packages', mock_ip):
        ed.show_admin(None)
        assert ed.sync_package_state.call_count == 0


def test_show_admin_missing_microbit_runtime():
    """
    Ensure the microbit_runtime result is '' and a warning message is displayed
    if the specified microbit_runtime doesn't actually exist.
    """
    view = mock.MagicMock()
    ed = mu.logic.Editor(view)
    ed.sync_package_state = mock.MagicMock()
    ed.envars = [['name', 'value'], ]
    ed.minify = True
    ed.microbit_runtime = '/foo/bar'
    settings = {
        'envars': 'name=value',
        'minify': True,
        'microbit_runtime': '/foo/bar',
    }
    new_settings = {
        'envars': 'name=value',
        'minify': True,
        'microbit_runtime': '/foo/bar',
        'packages': 'baz\n',
    }
    view.show_admin.return_value = new_settings
    mock_open = mock.mock_open()
    mock_ip = mock.MagicMock(return_value=['foo', 'bar'])
    with mock.patch('builtins.open', mock_open), \
            mock.patch('os.path.isfile', return_value=False), \
            mock.patch('mu.logic.installed_packages', mock_ip):
        ed.show_admin(None)
        mock_open.assert_called_once_with(mu.logic.LOG_FILE, 'r',
                                          encoding='utf8')
        assert view.show_admin.call_count == 1
        assert view.show_admin.call_args[0][1] == settings
        assert ed.envars == [['name', 'value']]
        assert ed.minify is True
        assert ed.microbit_runtime == ''
        assert view.show_message.call_count == 1
        ed.sync_package_state.assert_called_once_with(['foo', 'bar'], ['baz'])


def test_sync_package_state():
    """
    Ensure that the expected set operations are carried out so that the
    view's sync_packages method is called with the correct packages.
    """
    view = mock.MagicMock()
    ed = mu.logic.Editor(view)
    old_packages = ['foo', 'bar', ]
    new_packages = ['bar', 'baz', ]
    ed.sync_package_state(old_packages, new_packages)
    view.sync_packages.assert_called_once_with({'foo'}, {'baz'},
                                               mu.logic.MODULE_DIR)


def test_select_mode():
    """
    It's possible to select and update to a new mode.
    """
    view = mock.MagicMock()
    view.select_mode.return_value = 'foo'
    mode = mock.MagicMock()
    mode.is_debugger = False
    ed = mu.logic.Editor(view)
    ed.modes = {
        'python': mode,
    }
    ed.change_mode = mock.MagicMock()
    ed.select_mode(None)
    assert view.select_mode.call_count == 1
    ed.change_mode.assert_called_once_with('foo')


def test_select_mode_debug_mode():
    """
    It's NOT possible to select and update to a new mode if you're in debug
    mode.
    """
    view = mock.MagicMock()
    mode = mock.MagicMock()
    mode.debugger = True
    ed = mu.logic.Editor(view)
    ed.modes = {
        'debugger': mode,
    }
    ed.mode = 'debugger'
    ed.change_mode = mock.MagicMock()
    ed.select_mode(None)
    assert ed.mode == 'debugger'
    assert ed.change_mode.call_count == 0


def test_change_mode():
    """
    It should be possible to change modes in the expected fashion (buttons get
    correctly connected to event handlers).
    """
    view = mock.MagicMock()
    mock_button_bar = mock.MagicMock()
    view.button_bar = mock_button_bar
    view.change_mode = mock.MagicMock()
    ed = mu.logic.Editor(view)
    old_mode = mock.MagicMock()
    old_mode.save_timeout = 5
    old_mode.actions.return_value = [
        {
            'name': 'name',
            'handler': 'handler',
            'shortcut': 'Ctrl+X',
        },
    ]
    mode = mock.MagicMock()
    mode.save_timeout = 5
    mode.actions.return_value = [
        {
            'name': 'name',
            'handler': 'handler',
            'shortcut': 'Ctrl+X',
        },
    ]
    ed.modes = {
        'microbit': old_mode,
        'python': mode,
    }
    ed.mode = 'microbit'
    ed.change_mode('python')
    # Check the old mode is closed properly.
    old_mode.remove_repl.assert_called_once_with()
    old_mode.remove_fs.assert_called_once_with()
    old_mode.remove_plotter.assert_called_once_with()
    # Check the new mode is set up correctly.
    assert ed.mode == 'python'
    view.change_mode.assert_called_once_with(mode)
    if sys.version_info < (3, 6):
        assert mock_button_bar.connect.call_count == 11
    else:
        assert mock_button_bar.connect.call_count == 12
    view.status_bar.set_mode.assert_called_once_with('python')
    view.set_timer.assert_called_once_with(5, ed.autosave)


def test_change_mode_no_timer():
    """
    It should be possible to change modes in the expected fashion (buttons get
    correctly connected to event handlers).
    """
    view = mock.MagicMock()
    mock_button_bar = mock.MagicMock()
    view.button_bar = mock_button_bar
    view.change_mode = mock.MagicMock()
    ed = mu.logic.Editor(view)
    mode = mock.MagicMock()
    mode.save_timeout = 0
    mode.actions.return_value = [
        {
            'name': 'name',
            'handler': 'handler',
            'shortcut': 'Ctrl+X',
        },
    ]
    ed.modes = {
        'python': mode,
    }
    ed.change_mode('python')
    assert ed.mode == 'python'
    view.change_mode.assert_called_once_with(mode)
    if sys.version_info < (3, 6):
        assert mock_button_bar.connect.call_count == 11
    else:
        assert mock_button_bar.connect.call_count == 12
    view.status_bar.set_mode.assert_called_once_with('python')
    view.stop_timer.assert_called_once_with()


def test_change_mode_reset_breakpoints():
    """
    When changing modes, if the new mode does NOT require a debugger, then
    breakpoints should be reset.
    """
    view = mock.MagicMock()
    mock_tab = mock.MagicMock()
    mock_tab.breakpoint_handles = set([1, 2, 3, ])
    view.widgets = [mock_tab, ]
    ed = mu.logic.Editor(view)
    mode = mock.MagicMock()
    mode.has_debugger = False
    mode.is_debugger = False
    mode.save_timeout = 5
    ed.modes = {
        'microbit': mode,
        'debug': mock.MagicMock(),
    }
    ed.mode = 'debug'
    ed.change_mode('microbit')
    assert ed.mode == 'microbit'
    assert mock_tab.breakpoint_handles == set()
    mock_tab.reset_annotations.assert_called_once_with()


def test_autosave():
    """
    Ensure the autosave callback does the expected things to the tabs.
    """
    view = mock.MagicMock()
    view.modified = True
    mock_tab = mock.MagicMock()
    mock_tab.path = 'foo'
    mock_tab.isModified.return_value = True
    view.widgets = [mock_tab, ]
    ed = mu.logic.Editor(view)
    ed.save_tab_to_file = mock.MagicMock()
    ed.autosave()
    ed.save_tab_to_file.assert_called_once_with(mock_tab,
                                                show_error_messages=False)


def test_check_usb():
    """
    Ensure the check_usb callback actually checks for connected USB devices.
    """
    view = mock.MagicMock()
    view.show_confirmation = mock.MagicMock(return_value=QMessageBox.Ok)
    ed = mu.logic.Editor(view)
    ed.change_mode = mock.MagicMock()
    mode_py = mock.MagicMock()
    mode_py.name = "Python3"
    mode_py.runner = None
    mode_py.find_device.return_value = (None, None)
    mode_mb = mock.MagicMock()
    mode_mb.name = 'BBC micro:bit'
    mode_mb.find_device.return_value = ('/dev/ttyUSB0', '12345')
    ed.modes = {
        'microbit': mode_mb,
        'python': mode_py,
    }
    ed.show_status_message = mock.MagicMock()
    ed.check_usb()
    expected = 'Detected new BBC micro:bit device.'
    ed.show_status_message.assert_called_with(expected)
    assert view.show_confirmation.called
    ed.change_mode.assert_called_once_with('microbit')


def test_check_usb_change_mode_cancel():
    """
    Ensure the check_usb doesn't change mode if confirmation cancelled by user.
    """
    view = mock.MagicMock()
    view.show_confirmation = mock.MagicMock(return_value=QMessageBox.Cancel)
    ed = mu.logic.Editor(view)
    ed.change_mode = mock.MagicMock()
    mode_py = mock.MagicMock()
    mode_py.name = "Python3"
    mode_py.runner = None
    mode_py.find_device.return_value = (None, None)
    mode_cp = mock.MagicMock()
    mode_cp.name = 'CircuitPlayground'
    mode_cp.find_device.return_value = ('/dev/ttyUSB1', '12345')
    ed.modes = {
        'circuitplayground': mode_cp,
        'python': mode_py,
    }
    ed.show_status_message = mock.MagicMock()
    ed.check_usb()
    expected = 'Detected new CircuitPlayground device.'
    ed.show_status_message.assert_called_with(expected)
    assert view.show_confirmation.called
    ed.change_mode.assert_not_called()


def test_check_usb_already_in_mode():
    """
    Ensure the check_usb doesn't ask to change mode if already selected.
    """
    view = mock.MagicMock()
    view.show_confirmation = mock.MagicMock(return_value=QMessageBox.Ok)
    ed = mu.logic.Editor(view)
    ed.change_mode = mock.MagicMock()
    mode_mb = mock.MagicMock()
    mode_mb.name = 'BBC micro:bit'
    mode_mb.find_device.return_value = ('/dev/ttyUSB0', '12345')
    mode_cp = mock.MagicMock()
    mode_cp.find_device.return_value = (None, None)
    ed.modes = {
        'microbit': mode_mb,
        'circuitplayground': mode_cp
    }
    ed.mode = 'microbit'
    ed.show_status_message = mock.MagicMock()
    ed.check_usb()
    view.show_confirmation.assert_not_called()
    ed.change_mode.assert_not_called()


def test_check_usb_currently_running_code():
    """
    Ensure the check_usb doesn't ask to change mode if the current mode is
    running code.
    """
    view = mock.MagicMock()
    view.show_confirmation = mock.MagicMock(return_value=QMessageBox.Ok)
    ed = mu.logic.Editor(view)
    ed.change_mode = mock.MagicMock()
    mode_py = mock.MagicMock()
    mode_py.name = "Python3"
    mode_py.runner = True
    mode_py.find_device.return_value = (None, None)
    mode_mb = mock.MagicMock()
    mode_mb.name = 'BBC micro:bit'
    mode_mb.find_device.return_value = ('/dev/ttyUSB0', '12345')
    ed.modes = {
        'microbit': mode_mb,
        'python': mode_py,
    }
    ed.show_status_message = mock.MagicMock()
    ed.check_usb()
    view.show_confirmation.assert_not_called()
    ed.change_mode.assert_not_called()


def test_check_usb_multiple_devices():
    """
    Ensure the check_usb doesn't ask to change mode if multiple devices found.
    """
    view = mock.MagicMock()
    view.show_confirmation = mock.MagicMock(return_value=QMessageBox.Ok)
    ed = mu.logic.Editor(view)
    ed.change_mode = mock.MagicMock()
    mode_py = mock.MagicMock()
    mode_py.name = "Python3"
    mode_py.runner = None
    mode_py.find_device.return_value = (None, None)
    mode_mb = mock.MagicMock()
    mode_mb.name = 'BBC micro:bit'
    mode_mb.find_device.return_value = ('/dev/ttyUSB0', '12345')
    mode_cp = mock.MagicMock()
    mode_cp.name = 'CircuitPlayground'
    mode_cp.find_device.return_value = ('/dev/ttyUSB1', '54321')
    ed.modes = {
        'microbit': mode_mb,
        'circuitplayground': mode_cp,
        'python': mode_py,
    }
    ed.show_status_message = mock.MagicMock()
    ed.check_usb()
    expected_mb = mock.call('Detected new BBC micro:bit device.')
    expected_cp = mock.call('Detected new CircuitPlayground device.')
    ed.show_status_message.assert_has_calls((expected_mb, expected_cp),
                                            any_order=True)
    view.show_confirmation.assert_not_called()
    ed.change_mode.assert_not_called()


def test_check_usb_when_selecting_mode_is_silent():
    """
    Ensure the check_usb doesn't ask to change mode if the user has the mode
    selection dialog active (indicated by the selecting_mode flag.
    """
    view = mock.MagicMock()
    view.show_confirmation = mock.MagicMock(return_value=QMessageBox.Cancel)
    ed = mu.logic.Editor(view)
    ed.change_mode = mock.MagicMock()
    mode_py = mock.MagicMock()
    mode_py.name = "Python3"
    mode_py.runner = None
    mode_py.find_device.return_value = (None, None)
    mode_cp = mock.MagicMock()
    mode_cp.name = 'CircuitPlayground'
    mode_cp.find_device.return_value = ('/dev/ttyUSB1', '12345')
    ed.modes = {
        'circuitplayground': mode_cp,
        'python': mode_py,
    }
    ed.show_status_message = mock.MagicMock()
    ed.selecting_mode = True
    ed.check_usb()
    expected = 'Detected new CircuitPlayground device.'
    ed.show_status_message.assert_called_with(expected)
    assert view.show_confirmation.call_count == 0
    ed.change_mode.assert_not_called()


def test_check_usb_remove_disconnected_devices():
    """
    Ensure that if a device is no longer connected, it is removed from
    the set of connected devices.
    """
    view = mock.MagicMock()
    ed = mu.logic.Editor(view)
    ed.modes = {}
    ed.show_status_message = mock.MagicMock()
    ed.connected_devices = {('microbit', '/dev/ttyACM1')}
    ed.check_usb()
    assert len(ed.connected_devices) == 0


def test_show_status_message():
    """
    Ensure the method calls the status_bar in the view layer.
    """
    msg = "Hello, World!"
    view = mock.MagicMock()
    ed = mu.logic.Editor(view)
    ed.show_status_message(msg, 8)
    view.status_bar.set_message.assert_called_once_with(msg, 8000)


def test_debug_toggle_breakpoint_as_debugger():
    """
    If a breakpoint is toggled in debug mode, pass it to the toggle_breakpoint
    method in the debug client.
    """
    view = mock.MagicMock()
    view.current_tab.text.return_value = 'print("Hello")'
    ed = mu.logic.Editor(view)
    mock_debugger = mock.MagicMock()
    mock_debugger.has_debugger = False
    mock_debugger.is_debugger = True
    ed.modes = {
        'debugger': mock_debugger,
    }
    ed.mode = 'debugger'
    ed.debug_toggle_breakpoint(1, 10, False)
    mock_debugger.toggle_breakpoint.assert_called_once_with(10,
                                                            view.current_tab)


def test_debug_toggle_breakpoint_on():
    """
    Toggle the breakpoint on when not in debug mode by tracking it in the
    tab.breakpoint_handles set.
    """
    view = mock.MagicMock()
    view.current_tab.breakpoint_handles = set()
    view.current_tab.markersAtLine.return_value = False
    view.current_tab.markerAdd.return_value = 999  # the tracked marker handle.
    ed = mu.logic.Editor(view)
    mock_debugger = mock.MagicMock()
    mock_debugger.has_debugger = True
    mock_debugger.is_debugger = False
    ed.modes = {
        'python': mock_debugger,
    }
    ed.mode = 'python'
    with mock.patch('mu.logic.is_breakpoint_line', return_value=True):
        ed.debug_toggle_breakpoint(1, 10, False)
    view.current_tab.markerAdd.\
        assert_called_once_with(10, view.current_tab.BREAKPOINT_MARKER)
    assert 999 in view.current_tab.breakpoint_handles


def test_debug_toggle_breakpoint_off():
    """
    Toggle the breakpoint off when not in debug mode by tracking it in the
    tab.breakpoint_handles set.
    """
    view = mock.MagicMock()
    view.current_tab.breakpoint_handles = set([10, ])
    ed = mu.logic.Editor(view)
    mock_debugger = mock.MagicMock()
    mock_debugger.has_debugger = True
    mock_debugger.is_debugger = False
    ed.modes = {
        'python': mock_debugger,
    }
    ed.mode = 'python'
    with mock.patch('mu.logic.is_breakpoint_line', return_value=True):
        ed.debug_toggle_breakpoint(1, 10, False)
    view.current_tab.markerDelete.\
        assert_called_once_with(10, -1)


def test_debug_toggle_breakpoint_on_invalid_breakpoint_line():
    """
    If a breakpoint is toggled on, it won't work if the line isn't a valid
    breakpoint line.
    """
    view = mock.MagicMock()
    view.current_tab.text.return_value = '#print("Hello")'
    ed = mu.logic.Editor(view)
    mock_debugger = mock.MagicMock()
    mock_debugger.has_debugger = False
    mock_debugger.is_debugger = True
    ed.modes = {
        'debugger': mock_debugger,
    }
    ed.mode = 'debugger'
    ed.debug_toggle_breakpoint(1, 10, False)
    assert view.show_message.call_count == 1


def test_debug_toggle_breakpoint_off_invalid_breakpoint_line():
    """
    It should be possible to remove breakpoints from *invalid* breakpoint
    lines.
    """
    view = mock.MagicMock()
    view.current_tab.text.return_value = '#print("Hello")'
    view.current_tab.markersAtLine.return_value = True
    view.current_tab.breakpoint_handles = set([10, ])
    ed = mu.logic.Editor(view)
    mock_mode = mock.MagicMock()
    mock_mode.has_debugger = True
    mock_mode.is_debugger = False
    ed.modes = {
        'python': mock_mode,
    }
    ed.mode = 'python'
    ed.debug_toggle_breakpoint(1, 10, False)
    view.current_tab.markerDelete.assert_called_once_with(10, -1)


def test_rename_tab_no_tab_id():
    """
    If no tab id is supplied (i.e. this method was triggered by the shortcut
    instead of the double-click event), then use the tab currently in focus.
    """
    view = mock.MagicMock()
    view.get_save_path.return_value = 'foo'
    mock_tab = mock.MagicMock()
    mock_tab.path = 'old.py'
    view.current_tab = mock_tab
    ed = mu.logic.Editor(view)
    ed.save = mock.MagicMock()
    ed.check_for_shadow_module = mock.MagicMock(return_value=False)
    ed.rename_tab()
    view.get_save_path.assert_called_once_with('old.py')
    assert mock_tab.path == 'foo.py'
    ed.save.assert_called_once_with()


def test_rename_tab():
    """
    If there's a tab id, the function being tested is reacting to a double-tap
    so make sure the expected tab is grabbed from the view.
    """
    view = mock.MagicMock()
    view.get_save_path.return_value = 'foo'
    mock_tab = mock.MagicMock()
    mock_tab.path = 'old.py'
    view.tabs.widget.return_value = mock_tab
    ed = mu.logic.Editor(view)
    ed.save = mock.MagicMock()
    ed.check_for_shadow_module = mock.MagicMock(return_value=False)
    ed.rename_tab(1)
    view.get_save_path.assert_called_once_with('old.py')
    view.tabs.widget.assert_called_once_with(1)
    assert mock_tab.path == 'foo.py'
    ed.save.assert_called_once_with()


def test_rename_tab_with_shadow_module():
    """
    If the user attempts to rename the tab to a filename which shadows a
    Python module, then a warning should appear and the process aborted.
    """
    view = mock.MagicMock()
    view.get_save_path.return_value = 'foo'
    mock_tab = mock.MagicMock()
    mock_tab.path = 'old.py'
    view.tabs.widget.return_value = mock_tab
    ed = mu.logic.Editor(view)
    ed.save = mock.MagicMock()
    ed.check_for_shadow_module = mock.MagicMock(return_value=True)
    ed.rename_tab(1)
    view.get_save_path.assert_called_once_with('old.py')
    view.tabs.widget.assert_called_once_with(1)
    assert view.show_message.call_count == 1
    assert mock_tab.path == 'old.py'
    assert ed.save.call_count == 0


def test_rename_tab_avoid_duplicating_other_tab_name():
    """
    If the user attempts to rename the tab to a filename used by another tab
    then show an error message and don't rename anything.
    """
    view = mock.MagicMock()
    view.get_save_path.return_value = 'foo'
    mock_other_tab = mock.MagicMock()
    mock_other_tab.path = 'foo.py'
    view.widgets = [mock_other_tab, ]
    mock_tab = mock.MagicMock()
    mock_tab.path = 'old.py'
    view.tabs.widget.return_value = mock_tab
    ed = mu.logic.Editor(view)
    ed.check_for_shadow_module = mock.MagicMock(return_value=False)
    ed.rename_tab(1)
    view.show_message.assert_called_once_with('Could not rename file.',
                                              'A file of that name is already '
                                              'open in Mu.')
    assert mock_tab.path == 'old.py'


def test_logic_independent_import_logic():
    """
    It should be possible to import the logic and app
    modules from the mu package independently of each
    other.
    """
    subprocess.run([sys.executable, "-c", "from mu import logic"], check=True)


def test_logic_independent_import_app():
    """
    It should be possible to import the logic and app
    modules from the mu package independently of each
    other.
    """
    subprocess.run([sys.executable, "-c", "from mu import app"], check=True)


#
# Tests for newline detection
# Mu should detect the majority newline convention
# in a loaded file and use that convention when writing
# the file out again. Internally all newlines are MU_NEWLINE
#

def test_read_newline_no_text():
    """If the file being loaded is empty, use the platform default newline
    """
    with generate_python_file() as filepath:
        text, newline = mu.logic.read_and_decode(filepath)
        assert text.count("\r\n") == 0
        assert newline == os.linesep


def test_read_newline_all_unix():
    """If the file being loaded has only the Unix convention, use that
    """
    with generate_python_file("abc\ndef") as filepath:
        text, newline = mu.logic.read_and_decode(filepath)
        assert text.count("\r\n") == 0
        assert newline == "\n"


def test_read_newline_all_windows():
    """If the file being loaded has only the Windows convention, use that
    """
    with generate_python_file("abc\r\ndef") as filepath:
        text, newline = mu.logic.read_and_decode(filepath)
        assert text.count("\r\n") == 0
        assert newline == "\r\n"


def test_read_newline_most_unix():
    """If the file being loaded has mostly the Unix convention, use that
    """
    with generate_python_file("\nabc\r\ndef\n") as filepath:
        text, newline = mu.logic.read_and_decode(filepath)
        assert text.count("\r\n") == 0
        assert newline == "\n"


def test_read_newline_most_windows():
    """If the file being loaded has mostly the Windows convention, use that
    """
    with generate_python_file("\r\nabc\ndef\r\n") as filepath:
        text, newline = mu.logic.read_and_decode(filepath)
        assert text.count("\r\n") == 0
        assert newline == "\r\n"


def test_read_newline_equal_match():
    """If the file being loaded has an equal number of Windows and
    Unix newlines, use the platform default
    """
    with generate_python_file("\r\nabc\ndef") as filepath:
        text, newline = mu.logic.read_and_decode(filepath)
        assert text.count("\r\n") == 0
        assert newline == os.linesep


#
# When writing Mu should honour the line-ending convention found inbound
#
def test_write_newline_to_unix():
    """If the file had Unix newlines it should be saved with Unix newlines

    (In principle this check is unnecessary as Unix newlines are currently
    the Mu internal default; but we leave it here in case that situation
    changes)
    """
    with generate_python_file() as filepath:
        test_string = "\r\n".join("the cat sat on the mat".split())
        mu.logic.save_and_encode(test_string, filepath, "\n")
        with open(filepath, newline="") as f:
            text = f.read()
            assert text.count("\r\n") == 0
            assert text.count("\n") == test_string.count("\r\n") + 1


def test_write_newline_to_windows():
    """If the file had Windows newlines it should be saved with Windows
    newlines
    """
    with generate_python_file() as filepath:
        test_string = "\n".join("the cat sat on the mat".split())
        mu.logic.save_and_encode(test_string, filepath, "\r\n")
        with open(filepath, newline="") as f:
            text = f.read()
            assert len(re.findall("[^\r]\n", text)) == 0
            assert text.count("\r\n") == test_string.count("\n") + 1


#
# Generate a Unicode test string which includes all the usual
# 7-bit characters but also an 8th-bit range which tends to
# trip things up between encodings
#
BYTES_TEST_STRING = bytes(range(0x20, 0x80)) + bytes(range(0xa0, 0xff))
UNICODE_TEST_STRING = BYTES_TEST_STRING.decode("iso-8859-1")


#
# Tests for encoding detection
# Mu should detect:
# - BOM (UTF8/16)
# - Encoding cooke, eg # -*- coding: utf-8 -*-
# - fallback to the platform default (locale.getpreferredencoding())
#
def test_read_utf8bom():
    """Successfully decode from utf-8 encoded with BOM
    """
    with generate_python_file() as filepath:
        with open(filepath, "w", encoding="utf-8-sig") as f:
            f.write(UNICODE_TEST_STRING)
        text, _ = mu.logic.read_and_decode(filepath)
        assert text == UNICODE_TEST_STRING


def test_read_utf16bebom():
    """Successfully decode from utf-16 BE encoded with BOM
    """
    with generate_python_file() as filepath:
        with open(filepath, "wb") as f:
            f.write(codecs.BOM_UTF16_BE)
            f.write(UNICODE_TEST_STRING.encode("utf-16-be"))
        text, _ = mu.logic.read_and_decode(filepath)
        assert text == UNICODE_TEST_STRING


def test_read_utf16lebom():
    """Successfully decode from utf-16 LE encoded with BOM
    """
    with generate_python_file() as filepath:
        with open(filepath, "wb") as f:
            f.write(codecs.BOM_UTF16_LE)
            f.write(UNICODE_TEST_STRING.encode("utf-16-le"))
        text, _ = mu.logic.read_and_decode(filepath)
        assert text == UNICODE_TEST_STRING


def test_read_encoding_cookie():
    """Successfully decode from iso-8859-1 with an encoding cookie
    """
    encoding_cookie = ENCODING_COOKIE.replace(
        mu.logic.ENCODING, "iso-8859-1")
    test_string = encoding_cookie + UNICODE_TEST_STRING
    with generate_python_file() as filepath:
        with open(filepath, "wb") as f:
            f.write(test_string.encode("iso-8859-1"))
        text, _ = mu.logic.read_and_decode(filepath)
        assert text == test_string


def test_read_encoding_mu_default():
    """Successfully decode from the mu default
    """
    test_string = UNICODE_TEST_STRING.encode(mu.logic.ENCODING)
    with generate_python_file() as filepath:
        with open(filepath, "wb") as f:
            f.write(test_string)
        text, _ = mu.logic.read_and_decode(filepath)
        assert text == UNICODE_TEST_STRING


def test_read_encoding_default():
    """Successfully decode from the default locale
    """
    test_string = UNICODE_TEST_STRING.encode(locale.getpreferredencoding())
    with generate_python_file() as filepath:
        with open(filepath, "wb") as f:
            f.write(test_string)
        text, _ = mu.logic.read_and_decode(filepath)
        assert text == UNICODE_TEST_STRING


def test_read_encoding_unsuccessful():
    """Fail to decode encoded text
    """
    #
    # Have to work quite hard to produce text which will definitely
    # fail to decode since UTF-8 and cp1252 (the default on this
    # computer) will, between them, decode nearly anything!
    #
    with generate_python_file() as filepath:
        with open(filepath, "wb") as f:
            f.write(codecs.BOM_UTF8)
            f.write(b"\xd8\x00")
        with pytest.raises(UnicodeDecodeError):
            text, _ = mu.logic.read_and_decode(filepath)


#
# When writing, if the text has an encoding cookie, then that encoding
# should be used. Otherwise, UTF-8 should be used and no encoding cookie
# added
#
def test_write_encoding_cookie_no_cookie():
    """If the text has no cookie of its own utf-8 will be used
    when saving and no cookie added
    """
    test_string = UNICODE_TEST_STRING
    with generate_python_file() as filepath:
        mu.logic.save_and_encode(test_string, filepath)
        with open(filepath, encoding=mu.logic.ENCODING) as f:
            for line in f:
                assert line == test_string + '\n'
                break


def test_write_encoding_cookie_existing_cookie():
    """If the text has a encoding cookie of its own then that encoding will
    be used when saving and no change made to the cookie
    """
    encoding = "iso-8859-1"
    cookie = ENCODING_COOKIE.replace(mu.logic.ENCODING, encoding)
    test_string = cookie + UNICODE_TEST_STRING
    with generate_python_file() as filepath:
        mu.logic.save_and_encode(test_string, filepath)
        with open(filepath, encoding=encoding) as f:
            assert next(f) == cookie
            assert next(f) == UNICODE_TEST_STRING + '\n'


def test_write_invalid_codec():
    """If an encoding cookie is present but specifies an unknown codec,
    utf-8 will be used instead
    """
    encoding = "INVALID"
    cookie = ENCODING_COOKIE.replace(mu.logic.ENCODING, encoding)
    test_string = cookie + UNICODE_TEST_STRING
    with generate_python_file() as filepath:
        mu.logic.save_and_encode(test_string, filepath)
        with open(filepath, encoding=mu.logic.ENCODING) as f:
            assert next(f) == cookie
            assert next(f) == UNICODE_TEST_STRING + '\n'


def test_handle_open_file():
    """
    Ensure on_open_file event handler fires as expected with the editor's
    direct_load when the view's open_file signal is emitted.
    """
    class Dummy(QObject):
        open_file = pyqtSignal(str)
    view = Dummy()
    edit = mu.logic.Editor(view)
    m = mock.MagicMock()
    edit.direct_load = m
    view.open_file.emit('/test/path.py')
    m.assert_called_once_with('/test/path.py')


def test_load_cli():
    """
    Ensure loading paths specified from the command line works as expected.
    """
    mock_view = mock.MagicMock()
    ed = mu.logic.Editor(mock_view)
    m = mock.MagicMock()
    ed.direct_load = m
    ed.load_cli(['test.py'])
    m.assert_called_once_with(os.path.abspath('test.py'))

    m = mock.MagicMock()
    ed.direct_load = m
    ed.load_cli([5])
    assert m.call_count == 0


def test_abspath():
    """
    Ensure a set of unique absolute paths is returned, given a list of
    arbitrary paths.
    """
    ed = mu.logic.Editor(mock.MagicMock())
    paths = ['foo', 'bar', 'bar']
    result = ed._abspath(paths)
    assert len(result) == 2
    assert os.path.abspath('foo') in result
    assert os.path.abspath('bar') in result


def test_abspath_fail():
    """
    If given a problematic arbitrary path, _abspath will log the problem but
    continue to process the "good" paths.
    """
    ed = mu.logic.Editor(mock.MagicMock())
    paths = ['foo', 'bar', 5, 'bar']
    with mock.patch('mu.logic.logger.error') as mock_error:
        result = ed._abspath(paths)
        assert mock_error.call_count == 1
    assert len(result) == 2
    assert os.path.abspath('foo') in result
    assert os.path.abspath('bar') in result


def test_find_replace_cancelled():
    """
    If the activated find/replace dialog is cancelled, no status message is
    displayed.
    """
    mock_view = mock.MagicMock()
    mock_view.show_find_replace.return_value = False
    ed = mu.logic.Editor(mock_view)
    ed.show_status_message = mock.MagicMock()
    ed.find_replace()
    ed.show_status_message.call_count == 0


def test_find_replace_no_find():
    """
    If the user fails to supply something to find, display a modal warning
    message to explain the problem.
    """
    mock_view = mock.MagicMock()
    mock_view.show_find_replace.return_value = ('', '', False)
    ed = mu.logic.Editor(mock_view)
    ed.show_message = mock.MagicMock()
    ed.find_replace()
    msg = 'You must provide something to find.'
    info = "Please try again, this time with something in the find box."
    mock_view.show_message.assert_called_once_with(msg, info)


def test_find_replace_find_matched():
    """
    If the user just supplies a find target and it is matched in the code then
    the expected status message should be shown.
    """
    mock_view = mock.MagicMock()
    mock_view.show_find_replace.return_value = ('foo', '', False)
    mock_view.highlight_text.return_value = True
    ed = mu.logic.Editor(mock_view)
    ed.show_status_message = mock.MagicMock()
    ed.find_replace()
    mock_view.highlight_text.assert_called_once_with('foo')
    assert ed.find == 'foo'
    assert ed.replace == ''
    assert ed.global_replace is False
    ed.show_status_message.\
        assert_called_once_with('Highlighting matches for "foo".')


def test_find_replace_find_unmatched():
    """
    If the user just supplies a find target and it is UN-matched in the code
    then the expected status message should be shown.
    """
    mock_view = mock.MagicMock()
    mock_view.show_find_replace.return_value = ('foo', '', False)
    mock_view.highlight_text.return_value = False
    ed = mu.logic.Editor(mock_view)
    ed.show_status_message = mock.MagicMock()
    ed.find_replace()
    ed.show_status_message.\
        assert_called_once_with('Could not find "foo".')


def test_find_replace_replace_no_match():
    """
    If the user supplies both a find and replace target and the find target is
    UN-matched in the code, then the expected status message should be shown.
    """
    mock_view = mock.MagicMock()
    mock_view.show_find_replace.return_value = ('foo', 'bar', False)
    mock_view.replace_text.return_value = 0
    ed = mu.logic.Editor(mock_view)
    ed.show_status_message = mock.MagicMock()
    ed.find_replace()
    assert ed.find == 'foo'
    assert ed.replace == 'bar'
    assert ed.global_replace is False
    mock_view.replace_text.assert_called_once_with('foo', 'bar', False)
    ed.show_status_message.\
        assert_called_once_with('Could not find "foo".')


def test_find_replace_replace_single_match():
    """
    If the user supplies both a find and replace target and the find target is
    matched once in the code, then the expected status message should be shown.
    """
    mock_view = mock.MagicMock()
    mock_view.show_find_replace.return_value = ('foo', 'bar', False)
    mock_view.replace_text.return_value = 1
    ed = mu.logic.Editor(mock_view)
    ed.show_status_message = mock.MagicMock()
    ed.find_replace()
    assert ed.find == 'foo'
    assert ed.replace == 'bar'
    assert ed.global_replace is False
    mock_view.replace_text.assert_called_once_with('foo', 'bar', False)
    ed.show_status_message.\
        assert_called_once_with('Replaced "foo" with "bar".')


def test_find_replace_replace_multi_match():
    """
    If the user supplies both a find and replace target and the find target is
    matched many times in the code, then the expected status message should be
    shown.
    """
    mock_view = mock.MagicMock()
    mock_view.show_find_replace.return_value = ('foo', 'bar', True)
    mock_view.replace_text.return_value = 4
    ed = mu.logic.Editor(mock_view)
    ed.show_status_message = mock.MagicMock()
    ed.find_replace()
    assert ed.find == 'foo'
    assert ed.replace == 'bar'
    assert ed.global_replace is True
    mock_view.replace_text.assert_called_once_with('foo', 'bar', True)
    ed.show_status_message.\
        assert_called_once_with('Replaced 4 matches of "foo" with "bar".')


def test_toggle_comments():
    """
    Ensure the method in the view for toggling comments on and off is called.
    """
    mock_view = mock.MagicMock()
    ed = mu.logic.Editor(mock_view)
    ed.toggle_comments()
    mock_view.toggle_comments.assert_called_once_with()


@pytest.mark.skipif(sys.version_info < (3, 6), reason="Requires Python3.6")
def test_tidy_code_no_tab():
    """
    If there's no current tab ensure black isn't called.
    """
    mock_view = mock.MagicMock()
    mock_view.current_tab = None
    ed = mu.logic.Editor(mock_view)
    ed.show_status_message = mock.MagicMock()
    ed.tidy_code()
    assert ed.show_status_message.call_count == 0


@pytest.mark.skipif(sys.version_info < (3, 6), reason="Requires Python3.6")
def test_tidy_code_not_python():
    """
    If the current tab doesn't contain Python, abort.
    """
    mock_view = mock.MagicMock()
    mock_view.current_tab = mock.MagicMock()
    mock_view.current_tab.path = "foo.html"
    ed = mu.logic.Editor(mock_view)
    ed.show_status_message = mock.MagicMock()
    ed.tidy_code()
    assert ed.show_status_message.call_count == 0


@pytest.mark.skipif(sys.version_info < (3, 6), reason="Requires Python3.6")
def test_tidy_code_valid_python():
    """
    Ensure the "good case" works as expected (the code is reformatted and Mu
    shows a status message to confirm so).
    """
    mock_view = mock.MagicMock()
    mock_view.current_tab.text.return_value = "print('hello')"
    ed = mu.logic.Editor(mock_view)
    ed.show_status_message = mock.MagicMock()
    ed.tidy_code()
    tab = mock_view.current_tab
    tab.SendScintilla.assert_called_once_with(tab.SCI_SETTEXT,
                                              b'print("hello")\n')
    assert ed.show_status_message.call_count == 1


@pytest.mark.skipif(sys.version_info < (3, 6), reason="Requires Python3.6")
def test_tidy_code_invalid_python():
    """
    If the code is incorrectly formatted so black can't do its thing, ensure
    that a message is shown to the user to say so.
    """
    mock_view = mock.MagicMock()
    mock_view.current_tab.text.return_value = "print('hello'"
    ed = mu.logic.Editor(mock_view)
    ed.tidy_code()
    assert mock_view.show_message.call_count == 1<|MERGE_RESOLUTION|>--- conflicted
+++ resolved
@@ -898,7 +898,6 @@
     ed._view.add_tab.assert_called_once_with(None, py, api, mu.logic.NEWLINE)
 
 
-<<<<<<< HEAD
 def test_restore_session_open_tabs_in_the_same_order():
     """
     Editor.restore_session() loads editor tabs in the same order as the 'paths'
@@ -928,7 +927,8 @@
         for args, _kwargs in ed.direct_load.call_args_list
     ]
     assert direct_load_calls_args == settings_paths
-=======
+
+
 def test_editor_restore_saved_window_geometry():
     """
     Window geometry specified in the session file is restored properly.
@@ -950,7 +950,6 @@
         with generate_session():
             ed.restore_session()
     ed._view.size_window.assert_called_once_with()
->>>>>>> 79acd1be
 
 
 def test_editor_open_focus_passed_file():
